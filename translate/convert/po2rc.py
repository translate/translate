#
# Copyright 2002-2006,2008-2009 Zuza Software Foundation
#
# This file is part of the Translate Toolkit.
#
# This program is free software; you can redistribute it and/or modify
# it under the terms of the GNU General Public License as published by
# the Free Software Foundation; either version 2 of the License, or
# (at your option) any later version.
#
# This program is distributed in the hope that it will be useful,
# but WITHOUT ANY WARRANTY; without even the implied warranty of
# MERCHANTABILITY or FITNESS FOR A PARTICULAR PURPOSE.  See the
# GNU General Public License for more details.
#
# You should have received a copy of the GNU General Public License
# along with this program; if not, see <http://www.gnu.org/licenses/>.
"""Convert Gettext PO localization files back to Windows Resource (.rc) files.

See: http://docs.translatehouse.org/projects/translate-toolkit/en/latest/commands/rc2po.html
for examples and usage instructions.
"""

import codecs
from collections.abc import Iterable

from translate.convert import convert
from translate.storage import po, rc
from translate.storage.rc import (
    generate_menu_pre_name,
    generate_popup_caption_name,
    generate_popup_pre_name,
)


NL = "\r\n"
BLOCK_START = "BEGIN"
BLOCK_END = "END"

EMPTY_LOCATION = ""


def is_iterable_but_not_string(o):
    """Check if object is iterable but not a string."""
    return isinstance(o, Iterable) and not isinstance(o, str)


class rerc:
    def __init__(self, templatefile, charset="utf-8", lang=None, sublang=None):
        self.templatefile = templatefile
        self.inputdict = {}
        self.charset = charset
        self.lang = lang
        self.sublang = sublang

    def convert_comment(self, addnl, comment):
        if not addnl:
            yield "    "
        # Strip extra \r from \r\n which is left in the comment by the parser
        if comment.endswith("\r"):
            comment = comment[:-1]
        yield comment

    def convert_dialog(self, s, loc, toks):
        yield toks.block_id[0]
        yield " "
        yield toks.block_type
        if toks.caption:
            yield " "
            yield toks.pre_caption
            yield "CAPTION "  # The string caption

            name = rc.generate_dialog_caption_name(toks.block_type, toks.block_id[0])
            msgid = toks.caption[1:-1]
            if msgid in self.inputdict:
                if name in self.inputdict[msgid]:
                    yield '"' + self.inputdict[msgid][name] + '"'
                elif EMPTY_LOCATION in self.inputdict[msgid]:
                    yield '"' + self.inputdict[msgid][EMPTY_LOCATION] + '"'
            else:
                yield toks.caption

            yield from toks.post_caption  # The rest of the options
            yield NL
        else:
            yield " "
            yield from toks.post_caption  # The rest of the options
            yield NL

        yield BLOCK_START
        yield NL
        addnl = False

        for c in toks.controls:

            if isinstance(c, str):
                yield from self.convert_comment(addnl, c)
                addnl = True
                continue
            if addnl:
                yield NL
                addnl = False
            yield "    "
            c0 = c[0]
            if len(c0[0]) >= 16:
                yield c0[0]
                # If more than 16 char, put it on a new line to align it.
                yield NL + " " * (16 + 4)
            else:
                yield c0[0].ljust(16)

            tmp = []

            name = rc.generate_dialog_control_name(
                toks.block_type, toks.block_id[0], c.id_control[0], c.values_[1]
            )
            msgid = c[1][1:-1]
            if c[1].startswith(("'", '"')) and msgid in self.inputdict:
                if name in self.inputdict[msgid]:
                    tmp.append('"' + self.inputdict[msgid][name] + '"')
                elif EMPTY_LOCATION in self.inputdict[msgid]:
                    tmp.append('"' + self.inputdict[msgid][EMPTY_LOCATION] + '"')
            elif is_iterable_but_not_string(c[1]):
                tmp.append(" | ".join(c[1]))
            else:
                tmp.append(c[1])

            for a in c[2:]:
                if is_iterable_but_not_string(a):
                    tmp.append(" | ".join(a))
                else:
                    tmp.append(a)

            yield ",".join(tmp)
            yield NL

        yield BLOCK_END

    def convert_string_table(self, s, loc, toks):
        yield from toks[0:2]
        yield NL
        yield BLOCK_START
        yield NL

        addnl = False
        for c in toks.controls:
            if isinstance(c, str):
                yield from self.convert_comment(addnl, c)
                addnl = True
                continue
            if addnl:
                yield NL
                addnl = False
            yield "    "
            c0 = c[0]
            if len(c0[0]) >= 24:
                yield c0[0]
                yield NL + " " * (24 + 4)
            else:
                yield c0[0].ljust(24)

            name = rc.generate_stringtable_name(c0[0])
            msgid = "".join(cn[1:-1] for cn in c[1:])

            if msgid in self.inputdict:
                if name in self.inputdict[msgid]:
                    tmp = ['"' + self.inputdict[msgid][name] + '"']
                elif EMPTY_LOCATION in self.inputdict[msgid]:
                    tmp = ['"' + self.inputdict[msgid][EMPTY_LOCATION] + '"']
            else:
                tmp = c[1:]

            for part in tmp[:-1]:
                yield part
                yield NL + " " * (24 + 4)
            yield tmp[-1]

            yield NL

        yield BLOCK_END

    def convert_language(self, s, loc, toks):
        yield "LANGUAGE "
        yield self.lang
        if self.sublang:
            yield ", "
            yield self.sublang

    def convert_popup(self, popup, pre_name, ident=1):
        identation = " " * (4 * ident)

        yield identation
        yield popup.block_type
        if popup.caption:
            yield " "
            yield popup.pre_caption
            name = generate_popup_caption_name(pre_name)
            msgid = popup.caption[1:-1]
            if msgid in self.inputdict:
                if name in self.inputdict[msgid]:
                    yield '"' + self.inputdict[msgid][name] + '"'
                elif EMPTY_LOCATION in self.inputdict[msgid]:
                    yield '"' + self.inputdict[msgid][EMPTY_LOCATION] + '"'
            else:
                yield popup.caption
            yield from popup.post_caption  # The rest of the options
            yield NL
        else:
            yield " "
            yield from popup.post_caption  # The rest of the options
            yield NL

        yield identation
        yield BLOCK_START
        yield NL

        for element in popup.elements:
            if isinstance(element, str):
                yield from self.convert_comment(True, element)
                continue

            if element.block_type and element.block_type == "MENUITEM":
                yield identation
                yield "    MENUITEM"
                yield " "

                if element.values_ and len(element.values_) >= 2:

                    name = rc.generate_menuitem_name(
                        pre_name, element.block_type, element.values_[1]
                    )
                    msgid = element.values_[0][1:-1]
                    if msgid in self.inputdict:
                        if name in self.inputdict[msgid]:
                            element.values_[0] = '"' + self.inputdict[msgid][name] + '"'
                        elif EMPTY_LOCATION in self.inputdict[msgid]:
                            element.values_[0] = (
                                '"' + self.inputdict[msgid][EMPTY_LOCATION] + '"'
                            )

                    yield ", ".join(element.values_)
                elif element.values_[0] == "SEPARATOR":
                    yield "SEPARATOR"
                else:
                    raise NotImplementedError()

                yield NL

            elif element.popups:
                for sub_popup in element.popups:
                    yield from self.convert_popup(
                        sub_popup,
                        generate_popup_pre_name(pre_name, popup.caption[1:-1]),
                        ident + 1,
                    )
        yield identation
        yield BLOCK_END
        yield NL

    def convert_menu(self, s, loc, toks):
        yield toks.block_id[0]
        yield " "
        yield toks.block_type

        # A menu can't have CAPTION, so don't try to translate it.
        yield " "
        yield from toks.post_caption  # The rest of the options
        yield NL

        yield BLOCK_START
        yield NL

        pre_name = generate_menu_pre_name(toks.block_type, toks.block_id[0])

        for p in toks.popups:
            yield from self.convert_popup(p, pre_name)

        yield BLOCK_END

    def translate_strings(self, s, loc, toks):
        """Change the strings in the toks by the ones in the translation."""

        if toks.language:
            # Recreate the language, but using the settings.
            return list(self.convert_language(s, loc, toks))

        if toks.block_type:
<<<<<<< HEAD
            if toks.block_type in ("DIALOGEX", "DIALOG"):
                return self.convert_dialog(s, loc, toks)
=======
            if toks.block_type == "DIALOGEX" or toks.block_type == "DIALOG":
                return list(self.convert_dialog(s, loc, toks))
>>>>>>> 773c5183

            if toks.block_type == "STRINGTABLE":
                return list(self.convert_string_table(s, loc, toks))

            if toks.block_type == "MENU":
                return list(self.convert_menu(s, loc, toks))

        return toks

    def convertstore(self, inputstore, includefuzzy=False):
        self.makestoredict(inputstore, includefuzzy)
        statement = rc.rc_statement()
        statement.add_parse_action(self.translate_strings)
        return statement.transform_string(self.templatefile.read().decode(self.charset))

    def makestoredict(self, store, includefuzzy=False):
        """make a dictionary of the translations"""
        for unit in store.units:
            if includefuzzy or not unit.isfuzzy():

                rcstring = unit.target
                if len(rcstring.strip()) == 0:
                    rcstring = unit.source

                escaped_source = rc.escape_to_rc(unit.source)

                if not escaped_source:
                    continue

                if escaped_source not in self.inputdict:
                    self.inputdict[escaped_source] = {}

                if len(unit.getlocations()) == 0:
                    self.inputdict[escaped_source][EMPTY_LOCATION] = rc.escape_to_rc(
                        rcstring
                    )
                else:
                    for location in unit.getlocations():
                        self.inputdict[escaped_source][location] = rc.escape_to_rc(
                            rcstring
                        )


def convertrc(
    inputfile,
    outputfile,
    templatefile,
    includefuzzy=False,
    charset=None,
    lang=None,
    sublang=None,
    outputthreshold=None,
):
    inputstore = po.pofile(inputfile)

    if not convert.should_output_store(inputstore, outputthreshold):
        return False

    if not lang:
        raise ValueError("must specify a target language")
    if templatefile is None:
        raise ValueError("must have template file for rc files")
        # convertor = po2rc()
    else:
        convertor = rerc(templatefile, charset, lang, sublang)
    outputrclines = convertor.convertstore(inputstore, includefuzzy)
    try:
        outputfile.write(outputrclines.encode("cp1252"))
    except UnicodeEncodeError:
        outputfile.write(codecs.BOM_UTF16_LE)
        outputfile.write(outputrclines.encode("utf-16-le"))
    outputfile.close()
    templatefile.close()
    return 1


def main(argv=None):
    # handle command line options
    formats = {("po", "rc"): ("rc", convertrc)}
    parser = convert.ConvertOptionParser(
        formats, usetemplates=True, description=__doc__
    )
    defaultcharset = "utf-8"
    parser.add_option(
        "",
        "--charset",
        dest="charset",
        default=defaultcharset,
        help="charset to use to decode the RC files (default: %s)" % defaultcharset,
        metavar="CHARSET",
    )
    parser.add_option(
        "-l", "--lang", dest="lang", default=None, help="LANG entry", metavar="LANG"
    )
    defaultsublang = "SUBLANG_DEFAULT"
    parser.add_option(
        "",
        "--sublang",
        dest="sublang",
        default=defaultsublang,
        help="SUBLANG entry (default: %s)" % defaultsublang,
        metavar="SUBLANG",
    )
    parser.passthrough.append("charset")
    parser.passthrough.append("lang")
    parser.passthrough.append("sublang")
    parser.add_threshold_option()
    parser.add_fuzzy_option()
    parser.run(argv)


if __name__ == "__main__":
    main()<|MERGE_RESOLUTION|>--- conflicted
+++ resolved
@@ -285,13 +285,8 @@
             return list(self.convert_language(s, loc, toks))
 
         if toks.block_type:
-<<<<<<< HEAD
             if toks.block_type in ("DIALOGEX", "DIALOG"):
-                return self.convert_dialog(s, loc, toks)
-=======
-            if toks.block_type == "DIALOGEX" or toks.block_type == "DIALOG":
                 return list(self.convert_dialog(s, loc, toks))
->>>>>>> 773c5183
 
             if toks.block_type == "STRINGTABLE":
                 return list(self.convert_string_table(s, loc, toks))
