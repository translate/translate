--- conflicted
+++ resolved
@@ -8,20 +8,8 @@
 
 
 class TestPO2OO:
-<<<<<<< HEAD
-    def convertoo(self, posource, ootemplate, language="en-US"):
-=======
-    @staticmethod
-    def setup_method(method):
-        warnings.resetwarnings()
-
-    @staticmethod
-    def teardown_method(method):
-        warnings.resetwarnings()
-
     @staticmethod
     def convertoo(posource, ootemplate, language="en-US"):
->>>>>>> 6ce62604
         """helper to exercise the command line function"""
         inputfile = BytesIO(posource.encode())
         outputfile = BytesIO()
