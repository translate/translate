#
# Copyright 2005-2009 Zuza Software Foundation
#
# This file is part of the Translate Toolkit.
#
# This program is free software; you can redistribute it and/or modify
# it under the terms of the GNU General Public License as published by
# the Free Software Foundation; either version 2 of the License, or
# (at your option) any later version.
#
# This program is distributed in the hope that it will be useful,
# but WITHOUT ANY WARRANTY; without even the implied warranty of
# MERCHANTABILITY or FITNESS FOR A PARTICULAR PURPOSE.  See the
# GNU General Public License for more details.
#
# You should have received a copy of the GNU General Public License
# along with this program; if not, see <http://www.gnu.org/licenses/>.

"""module for parsing TMX translation memeory files"""

import unicodedata

from lxml import etree

from translate import __version__
from translate.misc.xml_helpers import setXMLlang
from translate.storage import lisa


def remove_control_characters(s):
    return "".join(ch for ch in s if unicodedata.category(ch)[0] != "C")


class tmxunit(lisa.LISAunit):
    """A single unit in the TMX file."""

    rootNode = "tu"
    languageNode = "tuv"
    textNode = "seg"

    def createlanguageNode(self, lang, text, purpose):
        """returns a langset xml Element setup with given parameters"""
<<<<<<< HEAD
        if isinstance(text, bytes):
            text = text.decode("utf-8")

=======
>>>>>>> 3acdf5f2
        langset = etree.Element(self.languageNode)
        setXMLlang(langset, lang)
        seg = etree.SubElement(langset, self.textNode)
        # implied by the standard:
        # setXMLspace(seg, "preserve")

        try:
            seg.text = text
        except ValueError:
            # Prevents "All strings must be XML compatible" when string contains a control characters
            seg.text = remove_control_characters(text)

        return langset

    def getid(self):
        """Returns the identifier for this unit. The optional tuid property is
        used if available, otherwise we inherit .getid(). Note that the tuid
        property is only mandated to be unique from TMX 2.0.
        """
        id = self.xmlelement.get("tuid", "")
        return id or super().getid()

    def istranslatable(self):
        return bool(self.source)

    def addnote(self, text, origin=None, position="append"):
        """Add a note specifically in a "note" tag.

        The origin parameter is ignored
        """
        note = etree.SubElement(self.xmlelement, self.namespaced("note"))
        note.text = text.strip()

    def _getnotelist(self, origin=None):
        """Returns the text from notes.

        :return: The text from notes
        :rtype: List
        """
        note_nodes = self.xmlelement.iterdescendants(self.namespaced("note"))
        note_list = [lisa.getText(note) for note in note_nodes]

        return note_list

    def getnotes(self, origin=None):
        return "\n".join(self._getnotelist(origin=origin))

    def removenotes(self, origin=None):
        """Remove all the translator notes."""
        notes = self.xmlelement.iterdescendants(self.namespaced("note"))
        for note in notes:
            self.xmlelement.remove(note)

    def adderror(self, errorname, errortext):
        """Adds an error message to this unit."""
        # TODO: consider factoring out: some duplication between XLIFF and TMX
        text = errorname
        if errortext:
            text += ": " + errortext
        self.addnote(text, origin="pofilter")

    def geterrors(self):
        """Get all error messages."""
        # TODO: consider factoring out: some duplication between XLIFF and TMX
        notelist = self._getnotelist(origin="pofilter")
        errordict = {}
        for note in notelist:
            errorname, errortext = note.split(": ")
            errordict[errorname] = errortext
        return errordict

    def copy(self):
        """Make a copy of the translation unit.

        We don't want to make a deep copy - this could duplicate the whole XML
        tree. For now we just serialise and reparse the unit's XML.
        """
        # TODO: check performance
        new_unit = self.__class__(None, empty=True)
        new_unit.xmlelement = etree.fromstring(etree.tostring(self.xmlelement))
        return new_unit


class tmxfile(lisa.LISAfile):
    """Class representing a TMX file store."""

    UnitClass = tmxunit
    Name = "TMX Translation Memory"
    Mimetypes = ["application/x-tmx"]
    Extensions = ["tmx"]
    rootNode = "tmx"
    bodyNode = "body"
    XMLskeleton = """<?xml version="1.0" encoding="utf-8"?>
<!DOCTYPE tmx SYSTEM "tmx14.dtd">
<tmx version="1.4">
<header></header>
<body></body>
</tmx>"""

    def addheader(self):
        headernode = next(
            self.document.getroot().iterchildren(self.namespaced("header"))
        )
        headernode.set("creationtool", "Translate Toolkit")
        headernode.set("creationtoolversion", __version__.sver)
        headernode.set("segtype", "sentence")
        headernode.set("o-tmf", "UTF-8")
        headernode.set("adminlang", "en")
        # TODO: consider adminlang. Used for notes, etc. Possibly same as
        # targetlanguage
        headernode.set("srclang", self.sourcelanguage)
        headernode.set("datatype", "PlainText")
        # headernode.set("creationdate", "YYYYMMDDTHHMMSSZ"
        # headernode.set("creationid", "CodeSyntax"

    def addtranslation(self, source, srclang, translation, translang, comment=None):
        """addtranslation method for testing old unit tests"""
        unit = self.addsourceunit(source)
        unit.target = translation
        if comment is not None and len(comment) > 0:
            unit.addnote(comment)

        tuvs = unit.xmlelement.iterdescendants(self.namespaced("tuv"))
        setXMLlang(next(tuvs), srclang)
        setXMLlang(next(tuvs), translang)

    def translate(self, sourcetext, sourcelang=None, targetlang=None):
        """method to test old unit tests"""
        return getattr(self.findunit(sourcetext), "target", None)<|MERGE_RESOLUTION|>--- conflicted
+++ resolved
@@ -40,12 +40,6 @@
 
     def createlanguageNode(self, lang, text, purpose):
         """returns a langset xml Element setup with given parameters"""
-<<<<<<< HEAD
-        if isinstance(text, bytes):
-            text = text.decode("utf-8")
-
-=======
->>>>>>> 3acdf5f2
         langset = etree.Element(self.languageNode)
         setXMLlang(langset, lang)
         seg = etree.SubElement(langset, self.textNode)
