#
# Copyright 2002-2011 Zuza Software Foundation
#
# This file is part of the Translate Toolkit.
#
# This program is free software; you can redistribute it and/or modify
# it under the terms of the GNU General Public License as published by
# the Free Software Foundation; either version 2 of the License, or
# (at your option) any later version.
#
# This program is distributed in the hope that it will be useful,
# but WITHOUT ANY WARRANTY; without even the implied warranty of
# MERCHANTABILITY or FITNESS FOR A PARTICULAR PURPOSE.  See the
# GNU General Public License for more details.
#
# You should have received a copy of the GNU General Public License
# along with this program; if not, see <http://www.gnu.org/licenses/>.

"""class that handles all header functions for a header in a po file."""

import re
import time

from translate import __version__
from translate.misc.dictutils import cidict

author_re = re.compile(r".*<\S+@\S+>.*\d{4,4}")
nplural_re = re.compile("nplurals=(.+?);")
plural_re = re.compile("plural=(.+?);?$")

default_header = {
    "Project-Id-Version": "PACKAGE VERSION",
    "PO-Revision-Date": "YEAR-MO-DA HO:MI+ZONE",
    "Last-Translator": "FULL NAME <EMAIL@ADDRESS>",
    "Language-Team": "LANGUAGE <LL@li.org>",
    "Plural-Forms": "nplurals=INTEGER; plural=EXPRESSION;",
}


def parseheaderstring(input):
    """
    Parses an input string with the definition of a PO header and returns
    the interpreted values as a dictionary.
    """
    headervalues = {}
    for line in input.split("\n"):
        if not line or ":" not in line:
            continue
        key, value = line.split(":", 1)
        key = key.strip()
        headervalues[key] = value.strip()
    return headervalues


def tzstring():
    """
    Returns the timezone as a string in the format [+-]0000, eg +0200.

    :rtype: str
    """
    tzoffset = time.altzone if time.daylight else time.timezone

    hours, minutes = time.gmtime(abs(tzoffset))[3:5]
    if tzoffset > 0:
        hours *= -1
    return str("%+d" % hours).zfill(3) + str(minutes).zfill(2)


def update(existing, add=False, **kwargs):
    """
    Update an existing header dictionary with the values in kwargs, adding
    new values only if add is true.

    :return: Updated dictionary of header entries
    :rtype: dict of strings
    """
    headerargs = {}
    fixedargs = cidict()
    for key, value in kwargs.items():
        key = key.replace("_", "-")
        if key.islower():
            key = key.title()
        fixedargs[key] = value
    removed = []
    for key in poheader.header_order:
        if key in existing:
            if key in fixedargs:
                headerargs[key] = fixedargs.pop(key)
            else:
                headerargs[key] = existing[key]
            removed.append(key)
        elif add and key in fixedargs:
            headerargs[key] = fixedargs.pop(key)
    for key, value in existing.items():
        if key not in removed:
            headerargs[key] = value
    if add:
        for key in fixedargs:
            headerargs[key] = fixedargs[key]
    return headerargs


class poheader:
    """
    This class implements functionality for manipulation of po file headers.
    This class is a mix-in class and useless on its own. It must be used from
    all classes which represent a po file.
    """

    x_generator = "Translate Toolkit %s" % __version__.sver

    header_order = [
        "Project-Id-Version",
        "Report-Msgid-Bugs-To",
        "POT-Creation-Date",
        "PO-Revision-Date",
        "Last-Translator",
        "Language-Team",
        "Language",
        "MIME-Version",
        "Content-Type",
        "Content-Transfer-Encoding",
        "Plural-Forms",
        "X-Accelerator-Marker",
        "X-Generator",
        "X-Merge-On",
    ]

    def init_headers(self, charset="UTF-8", encoding="8bit", **kwargs):
        """Sets default values for po headers."""
        # FIXME: we need to allow at least setting target language, pluralforms and generator
        headerdict = self.makeheaderdict(charset=charset, encoding=encoding, **kwargs)
        self.updateheader(add=True, **headerdict)
        return self.header()

    def makeheaderdict(
        self,
        charset="CHARSET",
        encoding="ENCODING",
        project_id_version=None,
        pot_creation_date=None,
        po_revision_date=None,
        last_translator=None,
        language_team=None,
        mime_version=None,
        plural_forms=None,
        report_msgid_bugs_to=None,
        **kwargs,
    ):
        """
        Create a header dictionary with useful defaults.

        pot_creation_date can be None (current date) or a value (datetime or string)
        po_revision_date can be None (form), False (=pot_creation_date), True (=now),
        or a value (datetime or string)

        :return: Dictionary with the header items
        :rtype: dict of strings
        """
        if project_id_version is None:
            project_id_version = "PACKAGE VERSION"
        if pot_creation_date is None or pot_creation_date is True:
            pot_creation_date = time.strftime("%Y-%m-%d %H:%M") + tzstring()
        if isinstance(pot_creation_date, time.struct_time):
            pot_creation_date = (
                time.strftime("%Y-%m-%d %H:%M", pot_creation_date) + tzstring()
            )
        if po_revision_date is None:
            po_revision_date = "YEAR-MO-DA HO:MI+ZONE"
        elif po_revision_date is False:
            po_revision_date = pot_creation_date
        elif po_revision_date is True:
            po_revision_date = time.strftime("%Y-%m-%d %H:%M") + tzstring()
        if isinstance(po_revision_date, time.struct_time):
            po_revision_date = (
                time.strftime("%Y-%m-%d %H:%M", po_revision_date) + tzstring()
            )
        if last_translator is None:
            last_translator = "FULL NAME <EMAIL@ADDRESS>"
        if language_team is None:
            language_team = "LANGUAGE <LL@li.org>"
        if mime_version is None:
            mime_version = "1.0"
        if report_msgid_bugs_to is None:
            report_msgid_bugs_to = ""

        defaultargs = {}
        defaultargs["Project-Id-Version"] = project_id_version
        defaultargs["Report-Msgid-Bugs-To"] = report_msgid_bugs_to
        defaultargs["POT-Creation-Date"] = pot_creation_date
        defaultargs["PO-Revision-Date"] = po_revision_date
        defaultargs["Last-Translator"] = last_translator
        defaultargs["Language-Team"] = language_team
        defaultargs["MIME-Version"] = mime_version
        defaultargs["Content-Type"] = "text/plain; charset=%s" % charset
        defaultargs["Content-Transfer-Encoding"] = encoding
        if plural_forms:
            defaultargs["Plural-Forms"] = plural_forms
        defaultargs["X-Generator"] = self.x_generator

        return update(defaultargs, add=True, **kwargs)

    def header(self):
        """
        Returns the header element, or None. Only the first element is
        allowed to be a header. Note that this could still return an empty
        header element, if present.
        """
        if len(self.units) == 0:
            return None
        candidate = self.units[0]
        if candidate.isheader():
            return candidate
        return None

    def parseheader(self):
        """
        Parses the PO header and returns the interpreted values as a
        dictionary.
        """
        header = self.header()
        if not header:
            return {}
        return parseheaderstring(header.target)

    def updateheader(self, add=False, **kwargs):
        """
        Updates the fields in the PO style header.

        This will create a header if add == True.
        """
        header = self.header()
        if not header:
            if add:
                header = self.makeheader(**kwargs)
                self._insert_header(header)
        else:
            headeritems = update(self.parseheader(), add, **kwargs)
            keys = headeritems.keys()
            if (
                "Content-Type" not in keys
                or "charset=CHARSET" in headeritems["Content-Type"]
            ):
                headeritems["Content-Type"] = "text/plain; charset=UTF-8"
            if (
                "Content-Transfer-Encoding" not in keys
                or "ENCODING" in headeritems["Content-Transfer-Encoding"]
            ):
                headeritems["Content-Transfer-Encoding"] = "8bit"
            headerString = ""
            for key, value in headeritems.items():
                if value is not None:
                    headerString += f"{key}: {value}\n"
            header.target = headerString
            header.markfuzzy(False)  # TODO: check why we do this?
        return header

    def _insert_header(self, header):
        # we should be using .addunit() or some equivalent in case the
        # unit needs to refer back to the store, etc. This might be
        # subtly broken for POXLIFF, since we don't dupliate the code
        # from lisa::addunit().
        header._store = self
        self.units.insert(0, header)

    def getheaderplural(self):
        """Returns the nplural and plural values from the header."""
        header = self.parseheader()
        pluralformvalue = header.get("Plural-Forms")
        if pluralformvalue is None:
            return None, None
        nplural = nplural_re.findall(pluralformvalue)
        plural = plural_re.findall(pluralformvalue)
        nplural = None if not nplural or nplural[0] == "INTEGER" else nplural[0]
        plural = None if not plural or plural[0] == "EXPRESSION" else plural[0]
        return nplural, plural

    def updateheaderplural(self, nplurals, plural):
        """Update the Plural-Form PO header."""
        if isinstance(nplurals, str):
            nplurals = int(nplurals)
        self.updateheader(
            add=True, Plural_Forms="nplurals=%d; plural=%s;" % (nplurals, plural)
        )

    def gettargetlanguage(self):
        """
        Return the target language based on information in the header.

        The target language is determined in the following sequence:
          1. Use the 'Language' entry in the header.
          2. Poedit's custom headers.
          3. Analysing the 'Language-Team' entry.
        """
        header = self.parseheader()
        lang = header.get("Language")
        if lang is not None:
            from translate.lang.data import langcode_ire

            if langcode_ire.match(lang):
                return lang
            lang = None
        if "X-Poedit-Language" in header:
            from translate.lang import poedit

            language = header.get("X-Poedit-Language")
            country = header.get("X-Poedit-Country")
            return poedit.isocode(language, country)
        if "Language-Code" in header:  # Used in Plone files
            return header.get("Language-Code")
        if "Language-Team" in header:
            from translate.lang.team import guess_language

            return guess_language(header.get("Language-Team"))
        return None

    def settargetlanguage(self, lang):
        """
        Set the target language in the header.

        This removes any custom Poedit headers if they exist.

        :param lang: the new target language code
        :type lang: str
        """
        if isinstance(lang, str) and len(lang) > 1:
            self.updateheader(
                add=True, Language=lang, X_Poedit_Language=None, X_Poedit_Country=None
            )

    def getprojectstyle(self):
        """
        Return the project based on information in the header.

        The project is determined in the following sequence:
          1. Use the 'X-Project-Style' entry in the header.
          2. Use 'Report-Msgid-Bug-To' entry
          3. Use the 'X-Accelerator' entry
          4. Use the Project ID
          5. Analyse the file itself (not yet implemented)
        """
        header = self.parseheader()
        project = header.get("X-Project-Style")
        if project is not None:
            return project
        bug_address = header.get("Report-Msgid-Bugs-To")
        if bug_address is not None:
            if "bugzilla.gnome.org" in bug_address:
                return "gnome"
            if "bugs.kde.org" in bug_address:
                return "kde"
        accelerator = header.get("X-Accelerator-Marker")
        if accelerator is not None:
            if accelerator == "~":
                return "openoffice"
            if accelerator == "&":
                return "mozilla"
        project_id = header.get("Project-Id-Version")
        if project_id is not None and "gnome" in project_id.lower():
            return "gnome"
        # TODO Call some project guessing code and probably move all of the above there also
        return None

    def setprojectstyle(self, project_style):
        """
        Set the project in the header.

        :param project_style: the new project
        :type project_style: str
        """
        self.updateheader(add=True, X_Project_Style=project_style)

    def mergeheaders(self, otherstore):
        """
        Merges another header with this header.

        This header is assumed to be the template.

        :type otherstore: :class:`~translate.storage.base.TranslationStore`
        """
        newvalues = otherstore.parseheader()
        retain_list = (
            "Project-Id-Version",
            "PO-Revision-Date",
            "Last-Translator",
            "Language-Team",
            "Plural-Forms",
        )
        retain = {
            key: newvalues[key]
            for key in retain_list
            if newvalues.get(key, None) and newvalues[key] != default_header.get(key)
        }
        self.updateheader(**retain)

    def updatecontributor(self, name, email=None):
        """Add contribution comments if necessary."""
        header = self.header()
        if not header:
            return
        prelines = []
        contriblines = []
        postlines = []
        contribexists = False
        incontrib = False
        outcontrib = False
        for line in header.getnotes("translator").split("\n"):
            line = line.strip()
            if line == "FIRST AUTHOR <EMAIL@ADDRESS>, YEAR.":
                incontrib = True
                continue
            if author_re.match(line):
                incontrib = True
                contriblines.append(line)
                continue
            if line == "" and incontrib:
                incontrib = False
                outcontrib = True
            if incontrib:
                contriblines.append(line)
            elif not outcontrib:
                prelines.append(line)
            else:
                postlines.append(line)

        year = time.strftime("%Y")
        contribexists = False
        for i in range(len(contriblines)):
            line = contriblines[i]
            if name in line and (email is None or email in line):
                contribexists = True
                if year in line:
                    break
                # The contributor is there, but not for this year
                if line[-1] == ".":
                    line = line[:-1]
                contriblines[i] = f"{line}, {year}."

        if not contribexists:
            # Add a new contributor
            if email:
                contriblines.append(f"{name} <{email}>, {year}.")
            else:
                contriblines.append(f"{name}, {year}.")

        header.removenotes()
        header.addnote("\n".join(prelines))
        header.addnote("\n".join(contriblines))
        header.addnote("\n".join(postlines))

    def makeheader(self, **kwargs):
        """
        Create a header for the given filename.

        Check .makeheaderdict() for information on parameters.
        """
        headerpo = self.UnitClass("", encoding=self._encoding)
        # This is hack to make sure proper newlines are used
        # in markfuzzy -> settypecomment calls.
        headerpo._store = self
        headerpo.markfuzzy()
        headeritems = self.makeheaderdict(**kwargs)
<<<<<<< HEAD
        headervalue = "".join([f"{key}: {value}\n" for key, value in headeritems.items() if value is not None])
=======
        headervalue = "\n".join(
            [
                f"{key}: {value}"
                for key, value in headeritems.items()
                if value is not None
            ]
        )
>>>>>>> f69e861d
        headerpo.target = headervalue
        return headerpo<|MERGE_RESOLUTION|>--- conflicted
+++ resolved
@@ -460,16 +460,12 @@
         headerpo._store = self
         headerpo.markfuzzy()
         headeritems = self.makeheaderdict(**kwargs)
-<<<<<<< HEAD
-        headervalue = "".join([f"{key}: {value}\n" for key, value in headeritems.items() if value is not None])
-=======
-        headervalue = "\n".join(
+        headervalue = "".join(
             [
-                f"{key}: {value}"
+                f"{key}: {value}\n"
                 for key, value in headeritems.items()
                 if value is not None
             ]
         )
->>>>>>> f69e861d
         headerpo.target = headervalue
         return headerpo