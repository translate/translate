#
# Copyright 2004-2008 Zuza Software Foundation
#
# This file is part of the Translate Toolkit.
#
# This program is free software; you can redistribute it and/or modify
# it under the terms of the GNU General Public License as published by
# the Free Software Foundation; either version 2 of the License, or
# (at your option) any later version.
#
# This program is distributed in the hope that it will be useful,
# but WITHOUT ANY WARRANTY; without even the implied warranty of
# MERCHANTABILITY or FITNESS FOR A PARTICULAR PURPOSE.  See the
# GNU General Public License for more details.
#
# You should have received a copy of the GNU General Public License
# along with this program; if not, see <http://www.gnu.org/licenses/>.

"""Classes that hold units of PHP localisation files :class:`phpunit` or
entire files :class:`phpfile`. These files are used in translating many
PHP based applications.

Only PHP files written with these conventions are supported:

.. code-block:: php

   <?php
   $lang['item'] = "vale";  # Array of values
   $some_entity = "value";  # Named variables
   define("ENTITY", "value");
   $lang = array(
      'item1' => 'value1'    ,   #Supports space before comma
      'item2' => 'value2',
   );
   $lang = array(    # Nested arrays
      'item1' => 'value1',
      'item2' => array(
         'key' => 'value'    ,   #Supports space before comma
         'key2' => 'value2',
      ),
   );

Nested arrays without key for nested array are not supported:

.. code-block:: php

   <?php
   $lang = array(array('key' => 'value'));

The working of PHP strings and specifically the escaping conventions which
differ between single quote (') and double quote (") characters are
implemented as outlined in the PHP documentation for the
`String type <http://www.php.net/language.types.string>`_.
"""

import re

from phply.phpast import (
    Array,
    ArrayElement,
    ArrayOffset,
    Assignment,
    BinaryOp,
    FunctionCall,
    InlineHTML,
    Node,
    Return,
    Variable,
)
from phply.phplex import FilteredLexer, full_lexer
from phply.phpparse import make_parser

from translate.misc.multistring import multistring
from translate.storage import base


def wrap_production(func):
    """Decorator for production functions to store lexer positions."""

    def prod(n):
        func(n)
        if isinstance(n[0], Node):
            startpos = min(getattr(i, "lexpos", 0) for i in n.slice[1:])
            endpos = max(getattr(i, "endlexpos", 0) for i in n.slice[1:])
            n[0].lexpositions = startpos, endpos
        elif isinstance(n[0], list) and n[0] and isinstance(n[0][-1], ArrayElement):
            startpos = min(getattr(i, "lexpos", 0) for i in n.slice[1:])
            endpos = max(getattr(i, "endlexpos", 0) for i in n.slice[1:])
            n[0][-1].lexpositions = startpos, endpos

    return prod


class PHPLexer(FilteredLexer):
    def __init__(self):
        super().__init__(full_lexer.clone())
        self.tokens = []
        self.pos = 0
        self.codepos = 0

    def next_lexer_token(self):
        token = self.lexer.token()
        if token is not None:
            self.tokens.append(token)
        return token

    def extract_comments(self, end):
        """Extract comments related to given parser positions.

        Must be called sequentially for consequent statements.
        """
        comments = []
        # Process all tokens to end of statement
        while self.tokens[self.pos].lexpos < end:
            if self.tokens[self.pos].type in ("COMMENT", "DOC_COMMENT"):
                comments.append(self.tokens[self.pos].value.strip())
            self.pos += 1
        # Skip end of statement
        self.pos += 1
        # Proceed comments till newline
        length = len(self.tokens)
        while self.pos < length and self.tokens[self.pos].type in (
            "COMMENT",
            "WHITESPACE",
        ):
            token_type = self.tokens[self.pos].type
            token_value = self.tokens[self.pos].value
            self.pos += 1
            if token_type == "WHITESPACE":
                if "\n" in token_value:
                    break
                continue
            comments.append(token_value.strip())
            if "\n" in token_value:
                break
        return comments

    def extract_name(self, terminator, start, end):
        """Extract current value name."""
        result = ""
        pos = self.pos
        while self.tokens[pos].lexpos < start:
            pos += 1
        while self.tokens[pos].lexpos < end and self.tokens[pos].type != terminator:
            result += self.tokens[pos].value
            pos += 1
        self.codepos = pos
        return result.rstrip()

    def extract_quote(self):
        """Extract quote style."""
        pos = max(self.pos, self.codepos)
        while self.tokens[pos].type not in (
            "QUOTE",
            "CONSTANT_ENCAPSED_STRING",
            "START_NOWDOC",
        ):
            pos += 1
        if self.tokens[pos].type == "QUOTE":
            return '"'
        return "'"

    def extract_array(self):
        pos = max(self.pos, self.codepos)
        while self.tokens[pos].type not in ("ARRAY", "LBRACKET"):
            pos += 1
        self.codepos = pos
        if self.tokens[pos].type == "ARRAY":
            return ""
        return "[]"


def phpencode(text, quotechar="'"):
    """Convert Python string to PHP escaping.

    The encoding is implemented for
    `'single quote' <http://www.php.net/manual/en/language.types.string.php#language.types.string.syntax.single>`_
    and `"double quote" <http://www.php.net/manual/en/language.types.string.php#language.types.string.syntax.double>`_
    syntax.

    heredoc and nowdoc are not implemented and it is not certain whether this
    would ever be needed for PHP localisation needs.
    """
    if not text:
        return text
    if quotechar == '"':
        # \n may be converted to \\n but we don't.  This allows us to preserve
        # pretty layout that might have appeared in muliline entries we might
        # lose some "blah\nblah" layouts but that's probably not the most
        # frequent use case. See bug 588
        escapes = [
            ("\\", "\\\\"),
            ("\r", "\\r"),
            ("\t", "\\t"),
            ("\v", "\\v"),
            ("\f", "\\f"),
            ("\\\\$", "\\$"),
            ('"', '\\"'),
            ("\\\\", "\\"),
        ]
        for a, b in escapes:
            text = text.replace(a, b)
        return text
    else:
        return text.replace("%s" % quotechar, "\\%s" % quotechar)


def phpdecode(text, quotechar="'"):
    """Convert PHP escaped string to a Python string."""

    escape_encoding = "unicode_escape"

    def decode_octal_hex(match):
        r"""decode Octal \NNN and Hex values"""
        if "octal" in match.groupdict():
            return match.groupdict()["octal"].encode("latin-1").decode(escape_encoding)
        elif "hex" in match.groupdict():
            return match.groupdict()["hex"].encode("latin-1").decode(escape_encoding)
        else:
            return match.group

    if not text:
        return text
    if quotechar == '"':
        # We do not escape \$ as it is used by variables and we can't
        # roundtrip that item.
        escapes = [
            ('\\"', '"'),
            ("\\\\", "\\"),
            ("\\n", "\n"),
            ("\\r", "\r"),
            ("\\t", "\t"),
            ("\\v", "\v"),
            ("\\f", "\f"),
        ]
        for a, b in escapes:
            text = text.replace(a, b)
        text = re.sub(r"(?P<octal>\\[0-7]{1,3})", decode_octal_hex, text)
        text = re.sub(r"(?P<hex>\\x[0-9A-Fa-f]{1,2})", decode_octal_hex, text)
        return text
    else:
        return text.replace("\\'", "'").replace("\\\\", "\\")


class phpunit(base.TranslationUnit):
    """A unit of a PHP file: a name, a value, and any comments associated."""

    def __init__(self, source=""):
        """Construct a blank phpunit."""
        self.escape_type = "'"
        super().__init__(source)
        self.name = "$TTK_PLACEHOLDER"
        self.value = ""
        self.translation = ""
        self._comments = []
        self.source = source

    @property
    def source(self):
        return self.value

    @source.setter
    def source(self, source):
        """Set the source AND the target to be equal."""
        self._rich_source = None
        self.value = source

    @property
    def target(self):
        return self.translation

    @target.setter
    def target(self, target):
        self._rich_target = None
        self.translation = target

    def __str__(self):
        """Convert to a string."""
        return self.getoutput()

    def get_raw_value(self):
        return self.translation or self.value

    def getoutput(self, indent="", name=None):
        """Convert the unit back into formatted lines for a php file."""
        if "->" in self.name and name == "[]":
            fmt = "{1}{2}{1},\n"
        elif "->" in self.name:
            fmt = "{0} => {1}{2}{1},\n"
        elif self.name.startswith("define"):
            fmt = "{0}, {1}{2}{1});\n"
        else:
            fmt = "{0} = {1}{2}{1};\n"
        out = fmt.format(
            name if name else self.name,
            self.escape_type,
            phpencode(self.get_raw_value(), self.escape_type),
        )
        joiner = "\n" + indent
        return indent + joiner.join(self._comments + [out])

    def addlocation(self, location):
        self.name = location

    def getlocations(self):
        return [self.name]

    def addnote(self, text, origin=None, position="append"):
        if origin in ["programmer", "developer", "source code", None]:
            if position == "append":
                self._comments.append(text)
            else:
                self._comments = [text]
        else:
            super().addnote(text, origin=origin, position=position)

    def getnotes(self, origin=None):
        if origin in ["programmer", "developer", "source code", None]:
            return "\n".join(self._comments)
        else:
            return super().getnotes(origin)

    def removenotes(self, origin=None):
        self._comments = []

    def isblank(self):
        """Return whether this is a blank element, containing only comments."""
        return not (self.name or self.value)

    def getid(self):
        return self.name

    def setid(self, value):
<<<<<<< HEAD
=======
        print("setid: ", value)
>>>>>>> 15115547
        # Sanitize name to produce valid syntax
        if not value.startswith(("$", "define(", "return")):
            self.name = "${}".format(value.replace(" ", "_"))
        else:
            self.name = value


class phpfile(base.TranslationStore):
    """This class represents a PHP file, made up of phpunits."""

    UnitClass = phpunit

    def __init__(self, inputfile=None, **kwargs):
        """Construct a phpfile, optionally reading in from inputfile."""
        super().__init__(**kwargs)
        self.filename = getattr(inputfile, "name", "")
        if inputfile is not None:
            phpsrc = inputfile.read()
            inputfile.close()
            self.parse(phpsrc)

    def serialize(self, out):
        """Convert the units back to lines."""

        def write(text):
            out.write(text.encode(self.encoding))

        def handle_array(unit, arrname, handled, indent=0):
            if arrname in handled:
                return
            childs = set()
            # Default to classic array
            init = "array("
            close = ")"
            name = arrname
            # Handle [] style array
            if name.endswith("[]"):
                init = "["
                close = "]"
                name = name[:-2]
            # Handle return, assignment or sub array
            if "->" in arrname:
                separator = " =>"
                name = name.rsplit("->", 1)[-1]
            elif name == "return":
                separator = ""
            else:
                separator = " ="
            # Write array start
            write("{}{}{} {}\n".format(" " * indent, name, separator, init))
            indent += 4
            prefix = f"{arrname}->"
            pref_len = len(prefix)
            for item in self.units:
                if not item.name.startswith(prefix):
                    continue
                name = item.name[pref_len:]
                if "->" in name:
                    handle_array(item, prefix + name.split("->", 1)[0], childs, indent)
                else:
                    write(item.getoutput(" " * indent, name))
            # Write array end
            write(
                "{}{}{}\n".format(
                    " " * (indent - 4), close, "," if "->" in arrname else ";"
                )
            )
            handled.add(arrname)

        write("<?php\n")

        # List of handled arrays
        handled = set()
        for unit in self.units:
            if "->" in unit.name:
                handle_array(unit, unit.name.split("->", 1)[0], handled)
            else:
                write(unit.getoutput())

    def create_and_add_unit(self, name, value, escape_type, comments):
        newunit = self.UnitClass()
        newunit.escape_type = escape_type
        newunit.addlocation(name)
        newunit.source = value
        for comment in comments:
            newunit.addnote(comment, "developer")
        self.addunit(newunit)

    def parse(self, phpsrc):
        """Read the source of a PHP file in and include them as units."""

        def handle_array(prefix, nodes, lexer):
            prefix += lexer.extract_array()
            for item in nodes:
                assert isinstance(item, ArrayElement)
                if item.key is None:
                    name = []
                else:
                    # To update lexer current position
                    lexer.extract_name("DOUBLE_ARROW", *item.lexpositions)
                    if isinstance(item.key, BinaryOp):
                        name = f"'{concatenate(item.key)}'"
                    elif isinstance(item.key, (int, float)):
                        name = f"{item.key}"
                    else:
                        name = f"'{item.key}'"
                if prefix:
                    name = f"{prefix}->{name}"
                if isinstance(item.value, Array):
                    handle_array(name, item.value.nodes, lexer)
                elif isinstance(item.value, str):
                    self.create_and_add_unit(
                        name,
                        item.value,
                        lexer.extract_quote(),
                        lexer.extract_comments(item.lexpositions[1]),
                    )

        def concatenate(item):
            if isinstance(item, str):
                return item
            elif isinstance(item, Variable):
                return item.name
            assert isinstance(item, BinaryOp)
            return concatenate(item.left) + concatenate(item.right)

        parser = make_parser()
        for item in parser.productions:
            item.callable = wrap_production(item.callable)
        lexer = PHPLexer()
        tree = parser.parse(phpsrc.decode(self.encoding), lexer=lexer, tracking=True)
        # Handle text without PHP start
        if len(tree) == 1 and isinstance(tree[0], InlineHTML):
            self.parse(b"<?php\n" + phpsrc)
            return
        for item in tree:
            if isinstance(item, FunctionCall):
                if item.name == "define":
                    self.create_and_add_unit(
                        lexer.extract_name("COMMA", *item.lexpositions),
                        item.params[1].node,
                        lexer.extract_quote(),
                        lexer.extract_comments(item.lexpositions[1]),
                    )
            elif isinstance(item, Assignment):
                if isinstance(item.node, ArrayOffset):
                    name = lexer.extract_name("EQUALS", *item.lexpositions)
                    if isinstance(item.expr, Array):
                        handle_array(name, item.expr.nodes, lexer)
                    elif isinstance(item.expr, str):
                        self.create_and_add_unit(
                            name,
                            item.expr,
                            lexer.extract_quote(),
                            lexer.extract_comments(item.lexpositions[1]),
                        )
                    elif isinstance(item.expr, BinaryOp) and item.expr.op == ".":
                        self.create_and_add_unit(
                            name,
                            concatenate(item.expr),
                            lexer.extract_quote(),
                            lexer.extract_comments(item.lexpositions[1]),
                        )
                elif isinstance(item.node, Variable):
                    name = lexer.extract_name("EQUALS", *item.lexpositions)
                    if isinstance(item.expr, Array):
                        handle_array(name, item.expr.nodes, lexer)
                    elif isinstance(item.expr, str):
                        self.create_and_add_unit(
                            name,
                            item.expr,
                            lexer.extract_quote(),
                            lexer.extract_comments(item.lexpositions[1]),
                        )
                    elif isinstance(item.expr, BinaryOp) and item.expr.op == ".":
                        self.create_and_add_unit(
                            name,
                            concatenate(item.expr),
                            lexer.extract_quote(),
                            lexer.extract_comments(item.lexpositions[1]),
                        )
            elif isinstance(item, Return):
                if isinstance(item.node, Array):
                    # Adjustextractor position
                    lexer.extract_name("RETURN", *item.lexpositions)
                    handle_array("return", item.node.nodes, lexer)


class LaravelPHPUnit(phpunit):
    def get_raw_value(self):
        result = self.translation or self.value
        if isinstance(result, multistring):
            return "|".join(result.strings)
        return result

    def getoutput(self, indent="", name=None):
<<<<<<< HEAD
=======
        print("getoutput-indent: ", indent)
>>>>>>> 15115547
        """Convert the unit back into formatted lines for a php file."""
        fmt = "'{0}' => {1}{2}{1},\n"
        out = fmt.format(
            name if name else self.name,
            self.escape_type,
            phpencode(self.get_raw_value(), self.escape_type),
        )
        joiner = "\n" + indent
        return indent + joiner.join(self._comments + [out])


class LaravelPHPFile(phpfile):
    UnitClass = LaravelPHPUnit

    def serialize(self, out):
        """Convert the units back to lines."""
        def write(text):
            out.write(text.encode(self.encoding))

<<<<<<< HEAD
        # Write array start
        write("<?php\n")
        write('return [\n')

=======
        def handle_array(unit, arrname, handled, indent=0):
            if arrname in handled:
                return
            childs = set()
            # Handle default laravel [] style array
            init = "["
            close = "]"
            name = arrname[:-2]
            print("handle_array-name: ", name)
            separator = ""
            # Write array start
            write("{}{}{} {}\n".format(" " * indent, name, separator, init))
            indent += 4
            for item in self.units:
                handle_array(item, name, childs, indent)

            handled.add(arrname)

        write("<?php\n")
        write("return [\n")
>>>>>>> 15115547
        # List of handled arrays
        for unit in self.units:
            write(unit.getoutput(indent="    "))

        # Write array end
        write("];\n")

    def parse(self, phpsrc):
        """Read the source of a PHP file in and include them as units."""

        def handle_array(prefix, nodes, lexer):
            prefix += lexer.extract_array()
            for item in nodes:
                assert isinstance(item, ArrayElement)
                if item.key is None:
                    name = []
                else:
                    # To update lexer current position
                    lexer.extract_name("DOUBLE_ARROW", *item.lexpositions)
                    if isinstance(item.key, BinaryOp):
                        name = f"'{concatenate(item.key)}'"
                    else:
                        name = f"{item.key}"
                if isinstance(item.value, Array):
                    handle_array(name, item.value.nodes, lexer)
                elif isinstance(item.value, str):
                    self.create_and_add_unit(
                        name,
                        item.value,
                        lexer.extract_quote(),
                        lexer.extract_comments(item.lexpositions[1]),
                    )

        def concatenate(item):
            if isinstance(item, str):
                return item
            elif isinstance(item, Variable):
                return item.name
            assert isinstance(item, BinaryOp)
            return concatenate(item.left) + concatenate(item.right)

        parser = make_parser()
        for item in parser.productions:
            item.callable = wrap_production(item.callable)
        lexer = PHPLexer()
        tree = parser.parse(phpsrc.decode(self.encoding), lexer=lexer, tracking=True)
        # Handle text without PHP start
        if len(tree) == 1 and isinstance(tree[0], InlineHTML):
            self.parse(b"<?php\n" + phpsrc)
            return
        for item in tree:
            if isinstance(item, Assignment):
                if isinstance(item.node, ArrayOffset):
                    name = lexer.extract_name("EQUALS", *item.lexpositions)
                    if isinstance(item.expr, Array):
                        handle_array(name, item.expr.nodes, lexer)
                    elif isinstance(item.expr, str):
                        self.create_and_add_unit(
                            name,
                            item.expr,
                            lexer.extract_quote(),
                            lexer.extract_comments(item.lexpositions[1]),
                        )
                    elif isinstance(item.expr, BinaryOp) and item.expr.op == ".":
                        self.create_and_add_unit(
                            name,
                            concatenate(item.expr),
                            lexer.extract_quote(),
                            lexer.extract_comments(item.lexpositions[1]),
                        )
                elif isinstance(item.node, Variable):
                    name = lexer.extract_name("EQUALS", *item.lexpositions)
                    if isinstance(item.expr, Array):
                        handle_array(name, item.expr.nodes, lexer)
                    elif isinstance(item.expr, str):
                        self.create_and_add_unit(
                            name,
                            item.expr,
                            lexer.extract_quote(),
                            lexer.extract_comments(item.lexpositions[1]),
                        )
                    elif isinstance(item.expr, BinaryOp) and item.expr.op == ".":
                        self.create_and_add_unit(
                            name,
                            concatenate(item.expr),
                            lexer.extract_quote(),
                            lexer.extract_comments(item.lexpositions[1]),
                        )
            elif isinstance(item, Return):
                if isinstance(item.node, Array):
                    # Adjustextractor position
                    lexer.extract_name("RETURN", *item.lexpositions)
                    handle_array("return", item.node.nodes, lexer)

    def create_and_add_unit(self, name, value, escape_type, comments):
<<<<<<< HEAD
=======
        print("\nname: ", name)
>>>>>>> 15115547
        if "|" in value:
            value = multistring(value.split("|"))
        super().create_and_add_unit(name, value, escape_type, comments)<|MERGE_RESOLUTION|>--- conflicted
+++ resolved
@@ -331,10 +331,6 @@
         return self.name
 
     def setid(self, value):
-<<<<<<< HEAD
-=======
-        print("setid: ", value)
->>>>>>> 15115547
         # Sanitize name to produce valid syntax
         if not value.startswith(("$", "define(", "return")):
             self.name = "${}".format(value.replace(" ", "_"))
@@ -531,10 +527,6 @@
         return result
 
     def getoutput(self, indent="", name=None):
-<<<<<<< HEAD
-=======
-        print("getoutput-indent: ", indent)
->>>>>>> 15115547
         """Convert the unit back into formatted lines for a php file."""
         fmt = "'{0}' => {1}{2}{1},\n"
         out = fmt.format(
@@ -554,33 +546,10 @@
         def write(text):
             out.write(text.encode(self.encoding))
 
-<<<<<<< HEAD
         # Write array start
         write("<?php\n")
         write('return [\n')
 
-=======
-        def handle_array(unit, arrname, handled, indent=0):
-            if arrname in handled:
-                return
-            childs = set()
-            # Handle default laravel [] style array
-            init = "["
-            close = "]"
-            name = arrname[:-2]
-            print("handle_array-name: ", name)
-            separator = ""
-            # Write array start
-            write("{}{}{} {}\n".format(" " * indent, name, separator, init))
-            indent += 4
-            for item in self.units:
-                handle_array(item, name, childs, indent)
-
-            handled.add(arrname)
-
-        write("<?php\n")
-        write("return [\n")
->>>>>>> 15115547
         # List of handled arrays
         for unit in self.units:
             write(unit.getoutput(indent="    "))
@@ -676,10 +645,6 @@
                     handle_array("return", item.node.nodes, lexer)
 
     def create_and_add_unit(self, name, value, escape_type, comments):
-<<<<<<< HEAD
-=======
-        print("\nname: ", name)
->>>>>>> 15115547
         if "|" in value:
             value = multistring(value.split("|"))
         super().create_and_add_unit(name, value, escape_type, comments)