--- conflicted
+++ resolved
@@ -167,7 +167,6 @@
         expected = '<meta name="keywords" content="life, the universe, everything" />'
         assert expected in self.converthtml(posource, htmlsource)
 
-<<<<<<< HEAD
     def test_button_translation(self):
         """Test that button elements are properly translated."""
         htmlsource = "<button>Zustimmen und weiter</button>"  # codespell:ignore
@@ -188,7 +187,6 @@
             "<button><strong>Klicken</strong> Sie hier</button>"  # codespell:ignore
         )
         assert htmlexpected in self.converthtml(posource, htmlsource)
-=======
     def test_lang_attribute_only_on_html_tag(self):
         """
         Test that the lang attribute is only translated on the html tag, not on other tags.
@@ -225,7 +223,6 @@
         assert 'lang="en" href="/en">English</a>' in result
         # Verify that <a lang="en"> is present
         assert '<a lang="en"' in result
->>>>>>> 735d95d6
 
 
 class TestPO2HtmlCommand(test_convert.TestConvertCommand, TestPO2Html):
