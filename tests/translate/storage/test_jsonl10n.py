from io import BytesIO

from pytest import mark, raises

from translate.misc.multistring import multistring
from translate.storage import base, jsonl10n

from . import test_monolingual

JSON_I18NEXT = """{
    "key": "value",
    "keyDeep": {
        "inner": "value"
    },
    "keyPluralSimple": "the singular",
    "keyPluralSimple_plural": "the plural",
    "keyPluralMultipleEgArabic_0": "the plural form 0",
    "keyPluralMultipleEgArabic_1": "the plural form 1",
    "keyPluralMultipleEgArabic_2": "the plural form 2",
    "keyPluralMultipleEgArabic_3": "the plural form 3",
    "keyPluralMultipleEgArabic_4": "the plural form 4",
    "keyPluralMultipleEgArabic_5": "the plural form 5"
}
"""

JSON_I18NEXT_V4 = """{
    "key": "value",
    "keyDeep": {
        "inner": "value"
    },
    "keyPluralSimple_one": "the singular",
    "keyPluralSimple_other": "the plural",
    "keyPluralMultipleEgArabic_zero": "the plural form 0",
    "keyPluralMultipleEgArabic_one": "the plural form 1",
    "keyPluralMultipleEgArabic_two": "the plural form 2",
    "keyPluralMultipleEgArabic_few": "the plural form 3",
    "keyPluralMultipleEgArabic_many": "the plural form 4",
    "keyPluralMultipleEgArabic_other": "the plural form 5"
}
"""

JSON_I18NEXT_V4_FIXED = """{
    "key": "value",
    "keyDeep": {
        "inner": "value"
    },
    "keyPluralSimple_zero": "",
    "keyPluralSimple_one": "the singular",
    "keyPluralSimple_two": "",
    "keyPluralSimple_few": "",
    "keyPluralSimple_many": "",
    "keyPluralSimple_other": "the plural",
    "keyPluralMultipleEgArabic_zero": "the plural form 0",
    "keyPluralMultipleEgArabic_one": "the plural form 1",
    "keyPluralMultipleEgArabic_two": "the plural form 2",
    "keyPluralMultipleEgArabic_few": "the plural form 3",
    "keyPluralMultipleEgArabic_many": "the plural form 4",
    "keyPluralMultipleEgArabic_other": "the plural form 5"
}
"""

JSON_FLAT_I18NEXT_V4 = """{
    "key": "value",
    "keyDeep.inner": "value",
    "keyPluralSimple_one": "the singular",
    "keyPluralSimple_other": "the plural",
    "keyPluralMultipleEgArabic_zero": "the plural form 0",
    "keyPluralMultipleEgArabic_one": "the plural form 1",
    "keyPluralMultipleEgArabic_two": "the plural form 2",
    "keyPluralMultipleEgArabic_few": "the plural form 3",
    "keyPluralMultipleEgArabic_many": "the plural form 4",
    "keyPluralMultipleEgArabic_other": "the plural form 5"
}
"""

JSON_FLAT_I18NEXT_V4_FIXED = """{
    "key": "value",
    "keyDeep.inner": "value",
    "keyPluralSimple_zero": "",
    "keyPluralSimple_one": "the singular",
    "keyPluralSimple_two": "",
    "keyPluralSimple_few": "",
    "keyPluralSimple_many": "",
    "keyPluralSimple_other": "the plural",
    "keyPluralMultipleEgArabic_zero": "the plural form 0",
    "keyPluralMultipleEgArabic_one": "the plural form 1",
    "keyPluralMultipleEgArabic_two": "the plural form 2",
    "keyPluralMultipleEgArabic_few": "the plural form 3",
    "keyPluralMultipleEgArabic_many": "the plural form 4",
    "keyPluralMultipleEgArabic_other": "the plural form 5"
}
"""

JSON_FLAT_I18NEXT_V4_PLURAL = b"""{
    "key": "value",
    "keyDeep.inner": "value",
    "keyPluralSimple": "Ahoj",
    "keyPluralMultipleEgArabic": "Nazdar"
}
"""

JSON_I18NEXT_PLURAL = b"""{
    "key": "value",
    "keyDeep": {
        "inner": "value"
    },
    "keyPluralSimple": "Ahoj",
    "keyPluralMultipleEgArabic": "Nazdar"
}
"""

JSON_I18NEXT_NESTED_ARRAY_BEFORE = """{
    "apps": {
        "legacy": "app1"
    }
}
"""
JSON_I18NEXT_NESTED_ARRAY = """{
    "apps": [
        {
            "title": "app1",
            "description": "test description"
        },
        {
            "title": "app2",
            "description": "test description 2"
        }
    ]
}
"""
JSON_ARRAY = b"""{
    "key": [
        "One",
        "Two",
        "Three"
    ]
}
"""
JSON_COMPLEX = b"""{
    "key": "value",
    "key.key": "value",
    "key[0]": "value2",
    "key3": [
        "one",
        "two"
    ],
    "key4": [
        {
            "nested": "one"
        },
        [
            "one",
            "two"
        ]
    ]
}
"""
# spellchecker:off
JSON_COMPLEX_ARRAY = r"""[
    {
        "url": "massivholztische",
        "heading": "Welche Tischgröße ist für mich die richtige?",
        "content": "Überlege zunächst wie viele Personen regelmäßig\r\n"
    },
    {
        "url": "massivholztische",
        "heading": "Bietet Öl genügend Schutz für meinen Massivholztisch?",
        "content": "<p>Holzöl bietet bei normaler Nutzung"
    }
]
""".encode()
# spellchecker:on
JSON_GOTEXT = b"""{
    "language": "en-US",
    "messages": [
        {
            "id": "tag",
            "message": "{N} tags",
            "translatorComment": "a piece or strip of strong paper, plastic, metal, leather, etc., for attaching by one end to something as a mark or label",
            "translation": {
                "select": {
                    "feature": "plural",
                    "arg": "N",
                    "cases": {
                        "one": {
                            "msg": "{N} tag"
                        },
                        "other": {
                            "msg": "{N} tags"
                        }
                    }
                }
            },
            "placeholders": [
                {
                    "id": "N",
                    "string": "%[1]d",
                    "type": "int",
                    "underlyingType": "int",
                    "argNum": 1,
                    "expr": "n"
                }
            ]
        },
        {
            "id": "table",
            "message": "Table",
            "translatorComment": "an article of furniture consisting of a flat, slablike top supported on one or more legs or other supports",
            "translation": "Table"
        }
    ]
}
"""
JSON_GOI18N = b"""[
    {
        "id": "tag",
        "description": "a piece or strip of strong paper, plastic, metal, leather, etc., for attaching by one end to something as a mark or label",
        "translation": {
            "one": "{{.count}} tag",
            "other": "{{.count}} tags"
        }
    },
    {
        "id": "table",
        "description": "an article of furniture consisting of a flat, slablike top supported on one or more legs or other supports",
        "translation": "Table"
    }
]
"""

JSON_GOI18N_V2 = """{
    "simple": "value",
    "plural": {
        "zero": "the plural form 0",
        "one": "the plural form 1",
        "two": "the plural form 2",
        "few": "the plural form 3",
        "many": "the plural form 4",
        "other": "the plural form 5"
    }
}
"""

JSON_GOI18N_V2_PLURAL = """{
    "simple": "value",
    "plural": "plural"
}
"""


JSON_GOI18N_V2_SIMPLE = """{
    "key": "value",
    "table": {
        "description": "an article of furniture consisting of a flat, slablike top supported on one or more legs or other supports",
        "other": "Table"
    },
    "tag": {
        "description": "a piece or strip of strong paper, plastic, metal, leather, etc., for attaching by one end to something as a mark or label",
        "one": "{{.count}} tag",
        "other": "{{.count}} tags"
    },
    "nested.key.hello": "world",
    "nested.key.world": "hello",
    ".world": "hello"
}
"""

JSON_GOI18N_V2_COMPLEX = """{
    "key": {
        "other": "value"
    },
    "table": {
        "description": "an article of furniture consisting of a flat, slablike top supported on one or more legs or other supports",
        "other": "Table"
    },
    "tag": {
        "description": "a piece or strip of strong paper, plastic, metal, leather, etc., for attaching by one end to something as a mark or label",
        "one": "{{.count}} tag",
        "other": "{{.count}} tags"
    },
    "nested.key.hello": {
        "other": "world"
    },
    "nested.key.world": {
        "other": "hello"
    },
    ".world": {
        "other": "hello"
    }
}
"""

JSON_ARB = b"""{
  "@@last_modified": "2019-11-06T22:41:37.002648",
  "Back": "Back",
  "@Back": {
    "type": "text",
    "placeholders": {}
  },
  "Next": "Next",
  "@Next": {
    "type": "text",
    "placeholders": {}
  },
  "Done": "Done",
  "@Done": {
    "type": "text",
    "placeholders": {}
  }
}
"""


class TestJSONResourceUnit(test_monolingual.TestMonolingualUnit):
    UnitClass = jsonl10n.BaseJsonUnit


class TestJSONResourceStore(test_monolingual.TestMonolingualStore):
    StoreClass = jsonl10n.JsonFile

    def test_serialize(self):
        store = self.StoreClass()
        store.parse('{"key": "value"}')
        out = BytesIO()
        store.serialize(out)

        assert out.getvalue() == b'{\n    "key": "value"\n}\n'

    def test_can_not_detect(self):
        store = self.StoreClass()
        with raises(base.ParseError):
            store.parse(
                b"PK\x03\x04\x14\x00\x06\x00\x08\x00\x00\x00!\x00b\xee\x9dh^\x01\x00\x00\x90\x04\x00\x00\x13\x00\x08\x02"
            )

    def test_error(self):
        store = self.StoreClass()
        with raises(base.ParseError):
            store.parse('{"key": "value"')

    def test_filter(self):
        store = self.StoreClass(filter=["key"])
        store.parse('{"key": "value", "other": "second"}')
        assert len(store.units) == 1
        assert store.units[0].source == "value"

    def test_ordering(self):
        store = self.StoreClass()
        store.parse(
            """{
    "foo": "foo",
    "bar": "bar",
    "baz": "baz"
}"""
        )

        assert store.units[0].source == "foo"
        assert store.units[2].source == "baz"

    def test_args(self):
        store = self.StoreClass()
        store.parse(
            """{
    "foo": "foo",
    "bar": "bar",
    "baz": "baz"
}"""
        )
        store.dump_args["sort_keys"] = True

        out = BytesIO()
        store.serialize(out)

        assert (
            out.getvalue()
            == b"""{
    "bar": "bar",
    "baz": "baz",
    "foo": "foo"
}
"""
        )

    def test_bom(self):
        content = "{}\n".encode("utf-8-sig")
        store = self.StoreClass()
        store.parse(content)
        assert len(store.units) == 0
        out = BytesIO()
        store.serialize(out)
        assert out.getvalue() == content

    def test_complex(self):
        store = self.StoreClass()
        store.parse(JSON_COMPLEX)

        out = BytesIO()
        store.serialize(out)

        assert out.getvalue() == JSON_COMPLEX

    def test_complex_array(self):
        store = self.StoreClass()
        store.parse(JSON_COMPLEX_ARRAY)

        out = BytesIO()
        store.serialize(out)

        assert out.getvalue() == JSON_COMPLEX_ARRAY

    def test_add(self):
        expected = """{
    "simple.key": "source"
}
"""
        store = self.StoreClass()

        unit = self.StoreClass.UnitClass(
            "source",
        )
        assert str(unit) != expected.strip()
        unit.setid("simple.key")
        store.addunit(unit)

        assert str(unit) == expected.strip()
        assert bytes(store).decode() == expected

    def test_add_list_like(self):
        store = self.StoreClass()

        unit = self.StoreClass.UnitClass("source")
        unit.setid("[0]")
        store.addunit(unit)

        unit = self.StoreClass.UnitClass("source2")
        unit.setid("key")
        store.addunit(unit)

        assert (
            bytes(store).decode()
            == """{
    "[0]": "source",
    "key": "source2"
}
"""
        )
        unit.setid("[1]")
        assert (
            bytes(store).decode()
            == """{
    "[0]": "source",
    "[1]": "source2"
}
"""
        )

    def test_add_blank(self):
        expected = """{
    "simple.key": "source"
}
"""
        store = self.StoreClass()
        store.parse("true")

        unit = self.StoreClass.UnitClass(
            "source",
        )
        assert str(unit) != expected.strip()
        unit.setid("simple.key")
        store.addunit(unit)

        assert str(unit) == expected.strip()
        assert bytes(store).decode() == expected

    def test_types(self):
        store = self.StoreClass()
        store.parse('{"key": 1}')
        assert store.units[0].target == 1
        store.units[0].target = 2

        assert (
            bytes(store).decode()
            == """{
    "key": 2
}
"""
        )
        store.units[0].target = "two"

        assert (
            bytes(store).decode()
            == """{
    "key": "two"
}
"""
        )

    def test_null(self):
        jsondata = """{
    "foo": [
        null,
        null,
        "Text"
    ]
}
"""
        store = self.StoreClass()
        store.parse(jsondata)
        assert len(store.units) == 3

        assert store.units[0].target is None
        assert store.units[1].target is None
        assert store.units[2].target == "Text"

        out = BytesIO()
        store.serialize(out)

        assert out.getvalue().decode() == jsondata


class TestJSONNestedResourceStore(test_monolingual.TestMonolingualUnit):
    StoreClass = jsonl10n.JsonNestedFile

    def test_serialize(self):
        store = self.StoreClass()
        store.parse('{"key": {"second": "value"}}')
        out = BytesIO()
        store.serialize(out)

        assert (
            out.getvalue() == b'{\n    "key": {\n        "second": "value"\n    }\n}\n'
        )

    def test_ordering(self):
        # spellchecker:off
        data = b"""{
    "foo": "foo",
    "bar": {
        "ba1": "bag",
        "ba2": "bag",
        "ba3": "bag",
        "ba4": "baz"
    }
}
"""
        store = self.StoreClass()
        store.parse(data)

        assert store.units[0].source == "foo"
        assert store.units[1].getid() == ".bar.ba1"
        assert store.units[2].getid() == ".bar.ba2"
        assert store.units[3].getid() == ".bar.ba3"
        assert store.units[4].getid() == ".bar.ba4"
        # spellchecker:on

        out = BytesIO()
        store.serialize(out)

        assert out.getvalue() == data

    def test_array(self):
        store = self.StoreClass()
        store.parse(JSON_ARRAY)

        assert store.units[0].source == "One"
        assert store.units[0].getid() == ".key[0]"
        assert store.units[1].getid() == ".key[1]"

        out = BytesIO()
        store.serialize(out)

        assert out.getvalue() == JSON_ARRAY

    def test_add(self):
        store = self.StoreClass()

        unit = self.StoreClass.UnitClass("source")
        unit.setid("simple.key")
        store.addunit(unit)

        expected = """{
    "simple": {
        "key": "source"
    }
}
"""
        assert bytes(store).decode() == expected

    def test_add_index(self):
        store = self.StoreClass()

        unit = self.StoreClass.UnitClass("source")
        unit.setid("simple.list[2].key")
        store.addunit(unit)

        expected = """{
    "simple": {
        "list": [
            {},
            {},
            {
                "key": "source"
            }
        ]
    }
}
"""
        assert bytes(store).decode() == expected

    def test_add_index_nested(self):
        store = self.StoreClass()
        store.parse('{"foo":[["x", "y"]]}')

        assert len(store.units) == 2
        assert store.units[0].getid() == ".foo[0][0]"
        assert store.units[1].getid() == ".foo[0][1]"

        unit = self.StoreClass.UnitClass("source")
        unit.setid("values[2][0]")
        store.addunit(unit)

        expected = """{
    "foo": [
        [
            "x",
            "y"
        ]
    ],
    "values": [
        [],
        [],
        [
            "source"
        ]
    ]
}
"""
        assert bytes(store).decode() == expected

    def test_nested_list_mixed(self):
        data = """{
    "story_9795": {
        "tsr_0": [
            [
                "‥",
                "Combination Carcer Tullianum & parco"
            ],
            "Archeologico del Colosseo"
        ]
    }
}
"""
        store = self.StoreClass()
        store.parse(data)
        assert len(store.units) == 3
        assert store.units[0].getid() == ".story_9795.tsr_0[0][0]"
        assert store.units[1].getid() == ".story_9795.tsr_0[0][1]"
        assert store.units[2].getid() == ".story_9795.tsr_0[1]"

        assert bytes(store).decode() == data

        store = self.StoreClass()
        unit = self.StoreClass.UnitClass("Archeologico del Colosseo")
        unit.setid(".story_9795.tsr_0[1]")
        store.addunit(unit)
        unit = self.StoreClass.UnitClass("Combination Carcer Tullianum & parco")
        unit.setid(".story_9795.tsr_0[0][1]")
        store.addunit(unit)
        unit = self.StoreClass.UnitClass("‥")
        unit.setid(".story_9795.tsr_0[0][0]")
        store.addunit(unit)

        assert bytes(store).decode() == data

    def test_list_to_dict(self):
        data = """{
    "userInfoPage": [
        "Name"
    ]
}
"""
        store = self.StoreClass()
        store.parse(data)
        assert len(store.units) == 1
        assert bytes(store).decode() == data

        unit = self.StoreClass.UnitClass("Test")
        unit.setid("userInfoPage.nesting")
        store.addunit(unit)
        assert (
            bytes(store).decode()
            == """{
    "userInfoPage": {
        "0": "Name",
        "nesting": "Test"
    }
}
"""
        )

    def test_complex_keys(self):
        data = """{
    "view": {
        "([^.,0-9]|^)1([^.,0-9]|$)": "View `x` comment",
        "": "View `x` comments"
    }
}
"""
        store = self.StoreClass()
        store.parse(data)
        assert len(store.units) == 2
        assert bytes(store).decode() == data

    def test_add_other(self):
        jsontext = """{
    "simple.key": "source"
}
"""
        store = self.StoreClass()
        store.parse(jsontext)

        assert len(store.units) == 1
        assert store.units[0].source == "source"
        assert store.units[0].getid() == ".simple.key"

        assert bytes(store).decode() == jsontext

        newstore = self.StoreClass()
        newstore.addunit(store.units[0])

        assert bytes(newstore).decode() == jsontext

    @mark.parametrize(
        ("id_string", "expected"),
        [
            ("[0]", [("index", 0)]),
            ("test[0]", [("key", "test"), ("index", 0)]),
            (
                "test[0][1][2][3]",
                [
                    ("key", "test"),
                    ("index", 0),
                    ("index", 1),
                    ("index", 2),
                    ("index", 3),
                ],
            ),
            ("[test]selection", [("key", "[test]selection")]),
            ("[test][0]selection", [("key", "[test][0]selection")]),
            ("[0][test]selection", [("index", 0), ("key", "[test]selection")]),
            ("", [("key", "")]),
        ],
    )
    def test_from_string(self, id_string, expected):
        id_class = self.StoreClass.UnitClass.IdClass
        from_string = id_class.from_string
        assert from_string(id_string) == id_class(expected)

    def test_dot_keys(self):
        jsontext = """{
    "key.dot": "message"
}
"""
        store = self.StoreClass()
        store.parse(jsontext)
        # Edit target
        store.units[0].target = "message"
        assert bytes(store).decode() == jsontext


class TestWebExtensionUnit(test_monolingual.TestMonolingualUnit):
    UnitClass = jsonl10n.WebExtensionJsonUnit


class TestWebExtensionStore(test_monolingual.TestMonolingualStore):
    StoreClass = jsonl10n.WebExtensionJsonFile

    def test_serialize(self):
        store = self.StoreClass()
        store.parse('{"key": {"message": "value", "description": "note"}}')
        out = BytesIO()
        store.serialize(out)

        assert (
            out.getvalue()
            == b'{\n    "key": {\n        "message": "value",\n        "description": "note"\n    }\n}\n'
        )

    def test_dot_keys(self):
        store = self.StoreClass()
        store.parse('{"key.dot": {"message": "value", "description": "note"}}')
        out = BytesIO()
        store.serialize(out)

        assert (
            out.getvalue()
            == b'{\n    "key.dot": {\n        "message": "value",\n        "description": "note"\n    }\n}\n'
        )

    def test_leading_dot_keys(self):
        jsontext = """{
    ".dot": {
        "message": "value",
        "description": "note"
    }
}
"""
        store = self.StoreClass()
        store.parse(jsontext)
        assert bytes(store).decode() == jsontext

    def test_serialize_no_description(self):
        store = self.StoreClass()
        store.parse('{"key": {"message": "value"}}')
        out = BytesIO()
        store.serialize(out)

        assert (
            out.getvalue() == b'{\n    "key": {\n        "message": "value"\n    }\n}\n'
        )

    def test_set_target(self):
        store = self.StoreClass()
        store.parse('{"key": {"message": "value", "description": "note"}}')
        store.units[0].target = "another"
        out = BytesIO()
        store.serialize(out)

        assert (
            out.getvalue()
            == b'{\n    "key": {\n        "message": "another",\n        "description": "note"\n    }\n}\n'
        )

    def test_placeholders(self):
        DATA = """{
    "youCanClose": {
        "message": "Bravo ! Votre compte $SITE$ est relié à Scrobbly. Vous pouvez fermer et revenir en arrière",
        "placeholders": {
            "site": {
                "content": "$1",
                "example": "AniList"
            }
        }
    }
}
""".encode()

        store = self.StoreClass()
        store.parse(DATA)
        assert store.units[0].placeholders is not None
        out = BytesIO()
        store.serialize(out)

        assert out.getvalue() == DATA

    def test_comments(self):
        DATA = """{
    "test": {
        // Comment
        "message": "Message //"
    },
    "test//": { // Comment
        "message": "Message // Other"
    }
}
"""
        store = self.StoreClass()
        store.parse(DATA)
        assert len(store.units) == 2
        # Any comments will be stripped
        assert (
            bytes(store).decode()
            == """{
    "test": {
        "message": "Message //"
    },
    "test//": {
        "message": "Message // Other"
    }
}
"""
        )


class TestI18NextStore(test_monolingual.TestMonolingualStore):
    StoreClass = jsonl10n.I18NextFile

    def test_serialize(self):
        store = self.StoreClass()
        store.settargetlanguage("ar")
        store.parse(JSON_I18NEXT)
        out = BytesIO()
        store.serialize(out)

        assert out.getvalue().decode() == JSON_I18NEXT

    def test_units(self):
        store = self.StoreClass()
        store.settargetlanguage("ar")
        store.parse(JSON_I18NEXT)
        assert len(store.units) == 4

    def test_plurals(self):
        store = self.StoreClass()
        store.settargetlanguage("ar")
        store.parse(JSON_I18NEXT)

        # Remove plurals
        store.units[2].target = "Ahoj"
        store.units[3].target = "Nazdar"
        out = BytesIO()
        store.serialize(out)

        assert out.getvalue() == JSON_I18NEXT_PLURAL

        # Bring back plurals
        store.units[2].target = multistring(
            [
                "the singular",
                "the plural",
            ]
        )
        store.units[3].target = multistring(
            [
                "the plural form 0",
                "the plural form 1",
                "the plural form 2",
                "the plural form 3",
                "the plural form 4",
                "the plural form 5",
            ]
        )
        out = BytesIO()
        store.serialize(out)

        assert out.getvalue().decode() == JSON_I18NEXT

    def test_nested_array(self):
        store = self.StoreClass()
        store.parse(JSON_I18NEXT_NESTED_ARRAY)

        assert len(store.units) == 4
        assert store.units[0].getid() == ".apps[0].title"
        assert store.units[1].getid() == ".apps[0].description"
        assert store.units[2].getid() == ".apps[1].title"
        assert store.units[3].getid() == ".apps[1].description"

        assert bytes(store).decode() == JSON_I18NEXT_NESTED_ARRAY

    def test_new_plural(self):
        EXPECTED = """{
    "simple": "the singular",
    "simple_plural": "the plural",
    "simple2": "the singular",
    "simple2_plural": "the plural",
    "complex_0": "the plural form 0",
    "complex_1": "the plural form 1",
    "complex_2": "the plural form 2",
    "complex_3": "the plural form 3",
    "complex_4": "the plural form 4",
    "complex_5": "the plural form 5"
}
"""
        store = self.StoreClass()
        store.settargetlanguage("ar")

        unit = self.StoreClass.UnitClass(
            multistring(
                [
                    "the singular",
                    "the plural",
                ]
            ),
            "simple",
        )
        store.addunit(unit)

        unit = self.StoreClass.UnitClass(
            multistring(
                [
                    "the singular",
                    "the plural",
                ]
            ),
        )
        unit.setid("simple2")
        store.addunit(unit)

        unit = self.StoreClass.UnitClass(
            "complex",
            "complex",
        )
        unit.target = multistring(
            [
                "the plural form 0",
                "the plural form 1",
                "the plural form 2",
                "the plural form 3",
                "the plural form 4",
                "the plural form 5",
                "the plural form 6",
            ]
        )
        store.addunit(unit)

        out = BytesIO()
        store.serialize(out)

        assert out.getvalue().decode() == EXPECTED

    def test_new_plural_id(self):
        EXPECTED = """{
    "simple_0": "the singular"
}
"""
        store = self.StoreClass()
        store.settargetlanguage("id")

        unit = self.StoreClass.UnitClass(
            multistring(
                [
                    "the singular",
                ]
            ),
            "simple",
        )
        store.addunit(unit)

        assert bytes(store).decode() == EXPECTED


class TestGoTextJsonFile(test_monolingual.TestMonolingualStore):
    StoreClass = jsonl10n.GoTextJsonFile

    def test_plurals(self):
        store = self.StoreClass()
        store.parse(JSON_GOTEXT)

        assert len(store.units) == 2
        assert store.units[0].target == multistring(["{N} tag", "{N} tags"])
        assert store.units[1].target == "Table"

        assert bytes(store).decode() == JSON_GOTEXT.decode()

    def test_plurals_missing(self):
        store = self.StoreClass()
        store.parse(JSON_GOTEXT)

        store.units[0].target = multistring(["{N} tag"])

        assert (
            '"other": {\n                            "msg": ""' in bytes(store).decode()
        )

    def test_case_no_msg(self):
        store = self.StoreClass()
        store.parse(
            """{
    "language": "en-US",
    "messages": [
        {
            "id": "{N} more files remaining!",
            "key": "%d more files remaining!",
            "message": "{N} more files remaining!",
            "translation": {
                "select": {
                    "feature": "plural",
                    "cases": {
                        "one": "One file remaining!",
                        "other": "There are {N} more files remaining!"
                    }
                }
            }
        }
    ]
}
"""
        )

        assert len(store.units) == 1
        assert store.units[0].target == multistring(
            ["One file remaining!", "There are {N} more files remaining!"]
        )

        assert (
            bytes(store).decode()
            == """{
    "language": "en-US",
    "messages": [
        {
            "id": "{N} more files remaining!",
            "message": "{N} more files remaining!",
            "key": "%d more files remaining!",
            "translation": {
                "select": {
                    "feature": "plural",
                    "cases": {
                        "one": {
                            "msg": "One file remaining!"
                        },
                        "other": {
                            "msg": "There are {N} more files remaining!"
                        }
                    }
                }
            }
        }
    ]
}
"""
        )

    def test_complex_id(self):
        text = """{
    "language": "en-US",
    "messages": [
        {
            "id": [
                "msgOutOfOrder",
                "{Device} is out of order!"
            ],
            "message": "{Device} is out of order!",
            "key": "%s is out of order!",
            "translation": ""
        },
        {
            "id": "[DEBUG] msg",
            "message": "[DEBUG] msg",
            "key": "[DEBUG] msg",
            "translation": ""
        }
    ]
}
"""
        store = self.StoreClass()
        store.parse(text)

        assert len(store.units) == 2
        assert (
            store.units[0].getid() == "['msgOutOfOrder', '{Device} is out of order!']"
        )
        assert store.units[1].getid() == "[DEBUG] msg"

        assert bytes(store).decode() == text


class TestI18NextV4Store(test_monolingual.TestMonolingualStore):
    StoreClass = jsonl10n.I18NextV4File
    DeepUnpluralizedJson = JSON_I18NEXT_PLURAL
    PartiallyPluralizedJson = JSON_I18NEXT_V4
    CorrectlyPluralizedJson = JSON_I18NEXT_V4_FIXED

    def test_serialize(self):
        store = self.StoreClass()
        store.targetlanguage = "ar"
        store.parse(JSON_I18NEXT_V4)
        out = BytesIO()
        store.serialize(out)

        # This will add missing plurals
        assert out.getvalue().decode() == JSON_I18NEXT_V4_FIXED

    def test_units(self):
        store = self.StoreClass()
        store.targetlanguage = "ar"
        store.parse(self.PartiallyPluralizedJson)
        assert len(store.units) == 4

    def test_plurals(self):
        store = self.StoreClass()
        store.targetlanguage = "ar"
        store.parse(self.PartiallyPluralizedJson)

        # Remove plurals
        store.units[2].target = "Ahoj"
        store.units[3].target = "Nazdar"
        out = BytesIO()
        store.serialize(out)

        assert out.getvalue() == self.DeepUnpluralizedJson

        # Bring back plurals
        store.settargetlanguage("ar")
        store.units[2].target = multistring(
            [
                "",
                "the singular",
                "",
                "",
                "",
                "the plural",
            ]
        )
        store.units[3].target = multistring(
            [
                "the plural form 0",
                "the plural form 1",
                "the plural form 2",
                "the plural form 3",
                "the plural form 4",
                "the plural form 5",
                "the plural form 6",
            ]
        )
        out = BytesIO()
        store.serialize(out)

        assert out.getvalue().decode() == self.CorrectlyPluralizedJson

    def test_nested_array(self):
        store = self.StoreClass()
        store.parse(JSON_I18NEXT_NESTED_ARRAY)

        assert len(store.units) == 4
        assert store.units[0].getid() == ".apps[0].title"
        assert store.units[1].getid() == ".apps[0].description"
        assert store.units[2].getid() == ".apps[1].title"
        assert store.units[3].getid() == ".apps[1].description"

        assert bytes(store).decode() == JSON_I18NEXT_NESTED_ARRAY

        newstore = self.StoreClass()
        newstore.parse(JSON_I18NEXT_NESTED_ARRAY_BEFORE)

        assert len(newstore.units) == 1

        newstore.addunit(store.units[0])
        newstore.addunit(store.units[1])
        newstore.addunit(store.units[2])
        newstore.addunit(store.units[3])

        assert bytes(newstore).decode() == JSON_I18NEXT_NESTED_ARRAY

    def test_new_plural(self):
        EXPECTED = """{
    "simple_zero": "the singular",
    "simple_one": "the plural",
    "complex_zero": "the plural form 0",
    "complex_one": "the plural form 1",
    "complex_two": "the plural form 2",
    "complex_few": "the plural form 3",
    "complex_many": "the plural form 4",
    "complex_other": "the plural form 5"
}
"""
        store = self.StoreClass()
        store.settargetlanguage("ar")

        unit = self.StoreClass.UnitClass(
            multistring(
                [
                    "the singular",
                    "the plural",
                ]
            ),
            "simple",
        )
        store.addunit(unit)

        unit = self.StoreClass.UnitClass(
            "complex",
            "complex",
        )
        store.addunit(unit)
        unit.target = multistring(
            [
                "the plural form 0",
                "the plural form 1",
                "the plural form 2",
                "the plural form 3",
                "the plural form 4",
                "the plural form 5",
            ]
        )

        assert bytes(store).decode() == EXPECTED

    def test_ru(self):
        data = """{
"bet_one": "еще +{{count}} ставка",
"bet_few": "еще +{{count}} ставки",
"bet_many": "еще +{{count}} ставок"
}
"""
        store = self.StoreClass()
        store.settargetlanguage("ru")
        store.parse(data)

        assert len(store.units) == 1
        assert store.units[0].source.strings == [
            "еще +{{count}} ставка",
            "еще +{{count}} ставки",
            "еще +{{count}} ставок",
        ]


class TestFlatI18NextV4Store(TestI18NextV4Store):
    StoreClass = jsonl10n.FlatI18NextV4File
    DeepUnpluralizedJson = JSON_FLAT_I18NEXT_V4_PLURAL
    PartiallyPluralizedJson = JSON_FLAT_I18NEXT_V4
    CorrectlyPluralizedJson = JSON_FLAT_I18NEXT_V4_FIXED


class TestGoI18NJsonFile(test_monolingual.TestMonolingualStore):
    StoreClass = jsonl10n.GoI18NJsonFile

    def test_plurals(self):
        store = self.StoreClass()
        store.parse(JSON_GOI18N)

        assert len(store.units) == 2
        assert store.units[0].target == multistring(
            ["{{.count}} tag", "{{.count}} tags"]
        )
        assert store.units[1].target == "Table"

        assert bytes(store).decode() == JSON_GOI18N.decode()

    def test_plurals_missing(self):
        store = self.StoreClass()
        store.parse(JSON_GOI18N)

        store.units[0].target = multistring(["{{.count}} tag"])

        assert '"other": ""' in bytes(store).decode()

    def test_invalid(self):
        store = self.StoreClass()
        with raises(ValueError):
            store.parse(JSON_I18NEXT_PLURAL)

    def test_dot_keys(self):
        jsontext = """[
    {
        "id": ".table",
        "translation": "message"
    }
]
"""
        store = self.StoreClass()
        store.parse(jsontext)
        # Edit target
        store.units[0].target = "message"
        assert bytes(store).decode() == jsontext


class TestGoI18NV2JsonFile(test_monolingual.TestMonolingualStore):
    StoreClass = jsonl10n.GoI18NV2JsonFile

    def test_plurals_1(self):
        store = self.StoreClass()
        store.parse(JSON_GOI18N_V2_SIMPLE)

        assert len(store.units) == 6
        assert store.units[0].target == "value"
        assert store.units[1].target == "Table"
        assert store.units[2].target == multistring(
            ["{{.count}} tag", "{{.count}} tags"]
        )
        assert store.units[3].target == "world"
        assert store.units[4].target == "hello"

        assert bytes(store).decode() == JSON_GOI18N_V2_SIMPLE

    def test_plurals_2(self):
        store = self.StoreClass()
        store.settargetlanguage("ar")
        store.parse(JSON_GOI18N_V2)

        # Remove plurals
        store.units[1].target = "plural"

        assert bytes(store).decode() == JSON_GOI18N_V2_PLURAL

        # Bring back plurals
        store.units[1].target = multistring(
            [
                "the plural form 0",
                "the plural form 1",
                "the plural form 2",
                "the plural form 3",
                "the plural form 4",
                "the plural form 5",
            ]
        )

        assert bytes(store).decode() == JSON_GOI18N_V2

    def test_plurals_blank(self):
        store = self.StoreClass()
        store.settargetlanguage("ar")
        store.parse(JSON_GOI18N_V2)
        # Remove one of plurals
        store.units[1].target = multistring(
            [
                "the plural form 0",
                "the plural form 1",
                "the plural form 2",
                "the plural form 3",
                "the plural form 4",
            ]
        )

        assert bytes(store).decode() == JSON_GOI18N_V2.replace("the plural form 5", "")

    def test_plurals_missing(self):
        store = self.StoreClass()
        store.parse(JSON_GOI18N_V2_SIMPLE)

        assert len(store.units) == 6

        store.units[2].target = multistring(["{{.count}} tag", "{{.count}} tags"])
        assert bytes(store).decode() == JSON_GOI18N_V2_SIMPLE

        store.units[2].target = multistring(["{{.count}} tag"])

        assert '"other": "{{.count}} tag"' in bytes(store).decode()

    def test_simplification(self):
        store = self.StoreClass()
        store.parse(JSON_GOI18N_V2_COMPLEX)

        assert len(store.units) == 6
        assert store.units[0].target == "value"
        assert store.units[1].target == "Table"
        assert store.units[2].target == multistring(
            ["{{.count}} tag", "{{.count}} tags"]
        )
        assert store.units[3].target == "world"
        assert store.units[4].target == "hello"

        assert bytes(store).decode() == JSON_GOI18N_V2_SIMPLE

    def test_invalid(self):
        store = self.StoreClass()
        with raises(ValueError):
            store.parse(JSON_I18NEXT_PLURAL)

    def test_dot_keys(self):
        jsontext = """{
    ".table": "message"
}
"""
        store = self.StoreClass()
        store.parse(jsontext)
        # Edit target
        store.units[0].target = "message"
        assert bytes(store).decode() == jsontext


class TestARBJsonFile(test_monolingual.TestMonolingualStore):
    StoreClass = jsonl10n.ARBJsonFile

    def test_roundtrip(self):
        store = self.StoreClass()
        store.parse(JSON_ARB)

        assert len(store.units) == 4
        assert store.units[0].isheader()
        assert store.units[1].target == "Back"
        assert store.units[2].target == "Next"
        assert store.units[3].target == "Done"

        assert bytes(store).decode() == JSON_ARB.decode()

    def test_leading_dot_keys(self):
        jsontext = """{
  ".dot": "dot",
  "@.dot": {},
  "nav:colon": "colon in a colon",
  "@nav:colon": {}
}
"""
        store = self.StoreClass()
        store.parse(jsontext)
        assert len(store.units) == 2
        store.units[1].target = "colon in a colon"
        assert bytes(store).decode() == jsontext

    def test_invalid_nesting(self):
        jsontext = """{
    "key": {
        ".dot": "dot",
        "@.dot": {}
    }
}
"""
        store = self.StoreClass()
        with raises(base.ParseError):
            store.parse(jsontext)


JSON_FORMATJS = """{
    "hak27d": {
        "defaultMessage": "Control Panel",
        "description": "title of control panel section"
    },
    "haqsd": {
        "defaultMessage": "Delete user {name}",
        "description": "delete button"
    },
    "19hjs": {
        "defaultMessage": "New Password",
        "description": "placeholder text"
    },
    "explicit-id": {
        "defaultMessage": "Confirm Password",
        "description": "placeholder text"
    }
}
"""


class TestFormatJSJsonFile(test_monolingual.TestMonolingualStore):
    StoreClass = jsonl10n.FormatJSJsonFile

    def test_roundtrip(self):
        store = self.StoreClass()
        store.parse(JSON_FORMATJS)

        assert len(store.units) == 4
        assert store.units[3].getid() == "explicit-id"
        assert store.units[3].target == "Confirm Password"
        assert store.units[3].getnotes() == "placeholder text"

        assert bytes(store).decode() == JSON_FORMATJS

    def test_leading_dot_keys(self):
        jsontext = """{
    ".dot": {
        "defaultMessage": "Control Panel",
        "description": "title of control panel section"
    }
}
"""
        store = self.StoreClass()
        store.parse(jsontext)
        assert bytes(store).decode() == jsontext

    def test_invalid(self):
        jsontext = """{
    ".dot": "text"
}
"""
        store = self.StoreClass()
        with raises(base.ParseError):
            store.parse(jsontext)


<<<<<<< HEAD
JSON_NEXTCLOUD_SIMPLE = b"""{
    "translations": {
        "Hello": "Hallo",
        "Goodbye": "Auf Wiedersehen"
    }
}
"""

JSON_NEXTCLOUD_WITH_PLURAL_FORM = rb"""{
    "translations": {
        "Hello": "Hallo",
        "_%n tree_::_%n trees_": [
            "%n Baum",
            "%n B\u00e4ume"
        ]
    },
    "pluralForm": "nplurals=2; plural=(n != 1);"
}
"""

# spellchecker:off
JSON_NEXTCLOUD_COMPLEX = rb"""{
    "translations": {
        "Simple string": "Einfache Zeichenkette",
        "_%n comment_::_%n comments_": [
            "%n Kommentar",
            "%n Kommentare"
        ],
        "Another key": "Ein anderer Wert"
    },
    "pluralForm": "nplurals=2; plural=(n != 1);"
}
"""
# spellchecker:on


class TestNextcloudJsonUnit(test_monolingual.TestMonolingualUnit):
    UnitClass = jsonl10n.NextcloudJsonUnit


class TestNextcloudJsonFile(test_monolingual.TestMonolingualStore):
    StoreClass = jsonl10n.NextcloudJsonFile

    def test_parse_simple(self):
        """Test parsing simple Nextcloud JSON with no plurals."""
        store = self.StoreClass()
        store.parse(JSON_NEXTCLOUD_SIMPLE)

        assert len(store.units) == 2
        assert store.units[0].getid() == "Hello"
        assert store.units[0].target == "Hallo"
        assert store.units[1].getid() == "Goodbye"
        assert store.units[1].target == "Auf Wiedersehen"

    def test_serialize_simple(self):
        """Test serializing simple translations."""
        store = self.StoreClass()
        store.parse(JSON_NEXTCLOUD_SIMPLE)

        out = BytesIO()
        store.serialize(out)
        result = out.getvalue()

        assert b'"translations"' in result
        assert b'"Hello": "Hallo"' in result
        assert b'"Goodbye": "Auf Wiedersehen"' in result

    def test_parse_with_plurals(self):
        """Test parsing Nextcloud JSON with plural forms."""
        store = self.StoreClass()
        store.parse(JSON_NEXTCLOUD_WITH_PLURAL_FORM)

        assert len(store.units) == 2

        # First unit should be simple string
        assert store.units[0].getid() == "Hello"
        assert store.units[0].target == "Hallo"
        assert not isinstance(store.units[0].target, multistring)

        # Second unit should be plural
        assert store.units[1].getid() == "_%n tree_::_%n trees_"
        assert isinstance(store.units[1].target, multistring)
        assert len(store.units[1].target.strings) == 2
        assert store.units[1].target.strings[0] == "%n Baum"
        assert store.units[1].target.strings[1] == "%n Bäume"

    def test_preserve_plural_form(self):
        """Test that pluralForm metadata is preserved during round-trip."""
        store = self.StoreClass()
        store.parse(JSON_NEXTCLOUD_WITH_PLURAL_FORM)

        out = BytesIO()
        store.serialize(out)
        result = out.getvalue().decode()

        # Verify pluralForm is preserved
        assert '"pluralForm": "nplurals=2; plural=(n != 1);"' in result
        assert '"translations"' in result

    def test_roundtrip_with_plurals(self):
        """Test full round-trip with plurals and metadata."""
        store = self.StoreClass()
        store.parse(JSON_NEXTCLOUD_COMPLEX)

        assert len(store.units) == 3

        # Verify parsing
        assert store.units[0].target == "Einfache Zeichenkette"
        assert isinstance(store.units[1].target, multistring)
        assert store.units[2].target == "Ein anderer Wert"  # codespell:ignore

        # Serialize and re-parse
        out = BytesIO()
        store.serialize(out)

        store2 = self.StoreClass()
        store2.parse(out.getvalue())

        assert len(store2.units) == 3
        assert store2.units[0].target == "Einfache Zeichenkette"
        assert isinstance(store2.units[1].target, multistring)
        assert len(store2.units[1].target.strings) == 2
        assert store2.units[2].target == "Ein anderer Wert"  # codespell:ignore

    def test_ignore_non_translations_keys(self):
        """Test that only 'translations' key is parsed for units."""
        json_with_extra = b"""{
    "someOtherKey": "should be ignored",
    "translations": {
        "Hello": "Hallo"
    },
    "pluralForm": "nplurals=2; plural=(n != 1);"
}
"""
        store = self.StoreClass()
        store.parse(json_with_extra)

        # Should only have 1 unit from translations
        assert len(store.units) == 1
        assert store.units[0].getid() == "Hello"

    def test_preserve_other_metadata(self):
        """Test that arbitrary metadata outside translations is preserved."""
        json_with_metadata = b"""{
    "translations": {
        "Hello": "Hallo"
    },
    "pluralForm": "nplurals=2; plural=(n != 1);",
    "customField": "customValue"
}
"""
        store = self.StoreClass()
        store.parse(json_with_metadata)

        out = BytesIO()
        store.serialize(out)
        result = out.getvalue().decode()

        # Verify all metadata is preserved
        assert '"pluralForm": "nplurals=2; plural=(n != 1);"' in result
        assert '"customField": "customValue"' in result
        assert '"translations"' in result

    def test_add_unit(self):
        """Test adding a new unit to Nextcloud JSON."""
        store = self.StoreClass()
        store.parse(JSON_NEXTCLOUD_SIMPLE)

        # Add a new simple unit
        unit = self.StoreClass.UnitClass("Neuer Wert")
        unit.setid("New Key")
        store.addunit(unit)

        assert len(store.units) == 3
        assert store.units[2].getid() == "New Key"
        assert store.units[2].target == "Neuer Wert"

    def test_add_plural_unit(self):
        """Test adding a plural unit to Nextcloud JSON."""
        store = self.StoreClass()
        store.parse(JSON_NEXTCLOUD_SIMPLE)

        # Add a plural unit
        unit = self.StoreClass.UnitClass(multistring(["%n Datei", "%n Dateien"]))
        unit.setid("_%n file_::_%n files_")
        store.addunit(unit)

        out = BytesIO()
        store.serialize(out)
        result = out.getvalue().decode()

        # Verify plural is serialized as array
        assert (
            '"_%n file_::_%n files_": [\n            "%n Datei",\n            "%n Dateien"\n        ]'
            in result
        )

    def test_empty_translations(self):
        """Test handling of empty translations object."""
        json_empty = b"""{
    "translations": {},
    "pluralForm": "nplurals=2; plural=(n != 1);"
}
"""
        store = self.StoreClass()
        store.parse(json_empty)

        assert len(store.units) == 0

        out = BytesIO()
        store.serialize(out)
        result = out.getvalue().decode()

        assert '"translations": {}' in result
        assert '"pluralForm"' in result
=======
JSON_RESJSON = b"""{
    "greeting": "Hello",
    "_greeting.comment": "A welcome greeting.",
    "_greeting.source": "Hello",
    "farewell": "Goodbye",
    "_farewell.comment": "A parting message.",
    "_farewell.source": "Goodbye"
}
"""


class TestRESJSONFile(test_monolingual.TestMonolingualStore):
    StoreClass = jsonl10n.RESJSONFile

    def test_roundtrip(self):
        store = self.StoreClass()
        store.parse(JSON_RESJSON)

        assert len(store.units) == 2
        assert store.units[0].target == "Hello"
        assert store.units[0].getnotes() == "A welcome greeting."
        assert store.units[0].metadata.get("source") == "Hello"
        assert store.units[1].target == "Goodbye"
        assert store.units[1].getnotes() == "A parting message."
        assert store.units[1].metadata.get("source") == "Goodbye"

        assert bytes(store).decode() == JSON_RESJSON.decode()

    def test_basic_parsing(self):
        jsontext = """{
    "key": "value",
    "_key.comment": "A comment"
}
"""
        store = self.StoreClass()
        store.parse(jsontext)
        assert len(store.units) == 1
        assert store.units[0].target == "value"
        assert store.units[0].getnotes() == "A comment"
        assert bytes(store).decode() == jsontext

    def test_multiple_metadata(self):
        jsontext = """{
    "message": "text",
    "_message.comment": "comment text",
    "_message.source": "source text",
    "_message.custom": "custom data"
}
"""
        store = self.StoreClass()
        store.parse(jsontext)
        assert len(store.units) == 1
        assert store.units[0].target == "text"
        assert store.units[0].getnotes() == "comment text"
        assert store.units[0].metadata.get("source") == "source text"
        assert store.units[0].metadata.get("custom") == "custom data"
        assert bytes(store).decode() == jsontext

    def test_no_metadata(self):
        jsontext = """{
    "simple": "value"
}
"""
        store = self.StoreClass()
        store.parse(jsontext)
        assert len(store.units) == 1
        assert store.units[0].target == "value"
        assert store.units[0].getnotes() == ""
        assert bytes(store).decode() == jsontext

    def test_edit_target(self):
        jsontext = """{
    "key": "value",
    "_key.comment": "comment"
}
"""
        store = self.StoreClass()
        store.parse(jsontext)
        store.units[0].target = "new value"
        result = bytes(store).decode()
        assert '"key": "new value"' in result
        assert '"_key.comment": "comment"' in result

    def test_edit_notes(self):
        jsontext = """{
    "key": "value",
    "_key.comment": "original comment",
    "_key.source": "source text"
}
"""
        store = self.StoreClass()
        store.parse(jsontext)
        store.units[0].notes = "modified comment"
        result = bytes(store).decode()
        assert '"key": "value"' in result
        assert '"_key.comment": "modified comment"' in result
        assert '"_key.source": "source text"' in result

    def test_keys_with_dots(self):
        jsontext = """{
    "foo.bar": "value",
    "_foo.bar.comment": "comment for foo.bar"
}
"""
        store = self.StoreClass()
        store.parse(jsontext)
        assert len(store.units) == 1
        assert store.units[0].getid() == "foo.bar"
        assert store.units[0].target == "value"
        assert store.units[0].getnotes() == "comment for foo.bar"
        assert bytes(store).decode() == jsontext

    def test_leading_dot_keys(self):
        jsontext = """{
    ".dot": "dot value",
    "_.dot.comment": "comment"
}
"""
        store = self.StoreClass()
        store.parse(jsontext)
        assert len(store.units) == 1
        assert store.units[0].target == "dot value"
        assert bytes(store).decode() == jsontext

    def test_invalid_nesting(self):
        jsontext = """{
    "key": {
        "nested": "value"
    }
}
"""
        store = self.StoreClass()
        with raises(base.ParseError):
            store.parse(jsontext)
>>>>>>> b9b97f5b
<|MERGE_RESOLUTION|>--- conflicted
+++ resolved
@@ -1547,7 +1547,6 @@
             store.parse(jsontext)
 
 
-<<<<<<< HEAD
 JSON_NEXTCLOUD_SIMPLE = b"""{
     "translations": {
         "Hello": "Hallo",
@@ -1763,7 +1762,6 @@
 
         assert '"translations": {}' in result
         assert '"pluralForm"' in result
-=======
 JSON_RESJSON = b"""{
     "greeting": "Hello",
     "_greeting.comment": "A welcome greeting.",
@@ -1897,5 +1895,4 @@
 """
         store = self.StoreClass()
         with raises(base.ParseError):
-            store.parse(jsontext)
->>>>>>> b9b97f5b
+            store.parse(jsontext)