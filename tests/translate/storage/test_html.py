--- conflicted
+++ resolved
@@ -252,7 +252,6 @@
         assert len(store.units) == 1
         assert store.units[0].source == "this is\na multiline\npre tag"
 
-<<<<<<< HEAD
     def test_extraction_button(self):
         """Check that we can extract text from button elements."""
         h = html.htmlfile()
@@ -301,7 +300,6 @@
         assert len(store.units) == 2
         assert store.units[0].source == "Click to submit"
         assert store.units[1].source == "Submit"
-=======
     def test_extraction_lang_attribute(self):
         """Check that we extract lang attribute only from html tag."""
         h = html.htmlfile()
@@ -325,5 +323,4 @@
         lang_units = [unit for unit in store.units if unit.source == "en"]
         assert len(lang_units) == 1  # Only one "en" unit from html tag
         # Check location to confirm it's from html tag
-        assert "html[lang]" in lang_units[0].getlocations()[0]
->>>>>>> 735d95d6
+        assert "html[lang]" in lang_units[0].getlocations()[0]